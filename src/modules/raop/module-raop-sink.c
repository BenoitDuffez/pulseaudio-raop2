--- conflicted
+++ resolved
@@ -324,13 +324,8 @@
 
     pa_assert(u);
 
-<<<<<<< HEAD
     /* Set the initial volume. */
     sink_set_volume_cb(u->sink);
-=======
-        if (PA_UNLIKELY(u->sink->thread_info.rewind_requested))
-            pa_sink_process_rewind(u->sink, 0);
->>>>>>> 6b08d75c
 
     pa_log_debug("Synchronization done, pushing job to IO thread...");
 
@@ -364,10 +359,8 @@
         size_t length = 0;
         int rv = 0;
 
-        if (PA_SINK_IS_OPENED(u->sink->thread_info.state)) {
-            if (u->sink->thread_info.rewind_requested)
-                pa_sink_process_rewind(u->sink, 0);
-        }
+        if (PA_UNLIKELY(u->sink->thread_info.rewind_requested))
+            pa_sink_process_rewind(u->sink, 0);
 
         /* Polling (audio data + control socket + timing socket). */
         if ((rv = pa_rtpoll_run(u->rtpoll, TRUE)) < 0)
