# translation of pulseaudio.master-tx.kn.po to Kannada
# Copyright (C) YEAR THE PACKAGE'S COPYRIGHT HOLDER
# This file is distributed under the same license as the PACKAGE package.
#
# Shankar Prasad <svenkate@redhat.com>, 2009.
msgid ""
msgstr ""
"Project-Id-Version: pulseaudio.master-tx.kn\n"
"Report-Msgid-Bugs-To: \n"
<<<<<<< HEAD
"POT-Creation-Date: 2009-09-10 01:47+0200\n"
"PO-Revision-Date: 2009-09-08 00:00+0530\n"
=======
"POT-Creation-Date: 2009-09-08 04:43+0000\n"
"PO-Revision-Date: 2009-09-08 13:49+0530\n"
>>>>>>> 4f24a625
"Last-Translator: Shankar Prasad <svenkate@redhat.com>\n"
"Language-Team: Kannada <en@li.org>\n"
"MIME-Version: 1.0\n"
"Content-Type: text/plain; charset=UTF-8\n"
"Content-Transfer-Encoding: 8bit\n"
"X-Generator: KBabel 1.11.4\n"
"Plural-Forms:  nplurals=2; plural=(n != 1);\n"

<<<<<<< HEAD
#: ../src/modules/alsa/alsa-util.c:858 ../src/pulsecore/sink.c:2629
=======
#: ../src/modules/alsa/alsa-util.c:775 ../src/pulsecore/sink.c:2629
>>>>>>> 4f24a625
#, c-format
msgid "%s %s"
msgstr "%s %s"

#: ../src/modules/alsa/alsa-util.c:1106
#, c-format
msgid ""
"snd_pcm_avail() returned a value that is exceptionally large: %lu bytes (%lu "
"ms).\n"
"Most likely this is a bug in the ALSA driver '%s'. Please report this issue "
"to the ALSA developers."
msgstr ""
"snd_pcm_avail() ದಿಂದ ಅತ್ಯಂತ ದೊಡ್ಡದಾದ ಮೌಲ್ಯವು ಮರಳಿದೆ: %lu ಬೈಟ್‌ಗಳು (%lu ms).\n"
"ಇದಕ್ಕೆ ALSA ಚಾಲಕ '%s' ದಲ್ಲಿನ ಒಂದು ದೋಷದ ಕಾರಣವಿರಬಹುದು. ದಯವಿಟ್ಟುಈ ತೊಂದರೆಯನ್ನು ALSA "
"ವಿಕಸನಗಾರರ ಗಮನಕ್ಕೆ ತನ್ನಿ."

#: ../src/modules/alsa/alsa-util.c:1147
#, c-format
msgid ""
"snd_pcm_delay() returned a value that is exceptionally large: %li bytes (%s%"
"lu ms).\n"
"Most likely this is a bug in the ALSA driver '%s'. Please report this issue "
"to the ALSA developers."
msgstr ""
"snd_pcm_delay() ದಿಂದ ಅತ್ಯಂತ ದೊಡ್ಡದಾದ ಮೌಲ್ಯವು ಮರಳಿದೆ: %li ಬೈಟ್‌ಗಳು (%s%lu ms).\n"
"ಇದಕ್ಕೆ ALSA ಚಾಲಕ '%s' ದಲ್ಲಿನ ಒಂದು ದೋಷದ ಕಾರಣವಿರಬಹುದು. ದಯವಿಟ್ಟುಈ ತೊಂದರೆಯನ್ನು ALSA "
"ವಿಕಸನಗಾರರ ಗಮನಕ್ಕೆ ತನ್ನಿ."

#: ../src/modules/alsa/alsa-util.c:1194
#, c-format
msgid ""
"snd_pcm_mmap_begin() returned a value that is exceptionally large: %lu bytes "
"(%lu ms).\n"
"Most likely this is a bug in the ALSA driver '%s'. Please report this issue "
"to the ALSA developers."
msgstr ""
"snd_pcm_mmap_begin() ದಿಂದ ಅತ್ಯಂತ ದೊಡ್ಡದಾದ ಮೌಲ್ಯವು ಮರಳಿದೆ: %lu ಬೈಟ್‌ಗಳು (%lu ms).\n"
"ಇದಕ್ಕೆ ALSA ಚಾಲಕ '%s' ದಲ್ಲಿನ ಒಂದು ದೋಷದ ಕಾರಣವಿರಬಹುದು. ದಯವಿಟ್ಟುಈ ತೊಂದರೆಯನ್ನು ALSA "
"ವಿಕಸನಗಾರರ ಗಮನಕ್ಕೆ ತನ್ನಿ."

#: ../src/modules/module-always-sink.c:39
msgid "Always keeps at least one sink loaded even if it's a null one"
msgstr ""

#: ../src/modules/module-always-sink.c:83
msgid "Dummy Output"
msgstr ""

#: ../src/modules/module-ladspa-sink.c:49
msgid "Virtual LADSPA sink"
msgstr "ವರ್ಚುವಲ್ LADSPA ಸಿಂಕ್"

#: ../src/modules/module-ladspa-sink.c:53
msgid ""
"sink_name=<name for the sink> sink_properties=<properties for the sink> "
"master=<name of sink to filter> format=<sample format> rate=<sample rate> "
"channels=<number of channels> channel_map=<channel map> plugin=<ladspa "
"plugin name> label=<ladspa plugin label> control=<comma seperated list of "
"input control values>"
msgstr ""
"sink_name=<ಸಿಂಕ್‌ನ ಹೆಸರು> sink_properties=<ಸಿಂಕ್‌ನ ಗುಣಗಳು> master=<ಫಿಲ್ಟರ್ "
"ಮಾಡಬೇಕಿರುವ ಸಿಂಕ್‌ನ ಹೆಸರು> format=<ನಮೂನೆ ವಿನ್ಯಾಸ> rate=<ನಮೂನೆ ದರ> "
"channels=<ಚಾನಲ್‌ಗಳ ಸಂಖ್ಯೆ> channel_map=<ಚಾನಲ್ ನಕ್ಷೆ> plugin=<ladspa ಪ್ಲಗ್‌ಇನ್ ಹೆಸರು> "
"label=<ladspa ಪ್ಲಗ್‌ಇನ್ ಹೆಸರು> control=<ವಿರಾಮ ಚಿಹ್ನೆಗಳನ್ನು ಹೊಂದಿರುವ ಇನ್‌ಪುಟ್ ನಿಯಂತ್ರಣ "
"ಮೌಲ್ಯಗಳ ಪಟ್ಟಿ>"
<<<<<<< HEAD

#: ../src/modules/module-null-sink.c:55
msgid "Clocked NULL sink"
msgstr ""

#: ../src/modules/module-null-sink.c:291
msgid "Null Output"
msgstr ""

=======

>>>>>>> 4f24a625
#: ../src/pulsecore/sink.c:2613
msgid "Internal Audio"
msgstr "ಆಂತರಿಕ ಆಡಿಯೊ"

#: ../src/pulsecore/sink.c:2618
msgid "Modem"
msgstr "ಮಾಡೆಮ್"

#: ../src/daemon/ltdl-bind-now.c:124
msgid "Failed to find original lt_dlopen loader."
msgstr "ಮೂಲ lt_dlopen loader ಅನ್ನು ಲೋಡ್ ಮಾಡುವಲ್ಲಿ ವಿಫಲಗೊಂಡಿದೆ."

#: ../src/daemon/ltdl-bind-now.c:129
msgid "Failed to allocate new dl loader."
msgstr "ಹೊಸ dl ಲೋಡರ್ ಅನ್ನು ನಿಯೋಜಿಸುವಲ್ಲಿ ವಿಫಲಗೊಂಡಿದೆ."

#: ../src/daemon/ltdl-bind-now.c:142
msgid "Failed to add bind-now-loader."
msgstr "bind-now-ಲೋಡರ್ ಅನ್ನು ಸೇರಿಸಲಾಗಿಲ್ಲ."

#: ../src/daemon/main.c:141
#, c-format
msgid "Got signal %s."
msgstr "%s ನಿಂದ ಸಂಕೇತವು ದೊರೆತಿದೆ."

#: ../src/daemon/main.c:168
msgid "Exiting."
msgstr "ನಿರ್ಗಮಿಸುತ್ತಿದೆ."

#: ../src/daemon/main.c:186
#, c-format
msgid "Failed to find user '%s'."
msgstr "ಬಳಕೆದಾರ '%s' ಅನ್ನು ಪತ್ತೆ ಮಾಡಲು ವಿಫಲಗೊಂಡಿದೆ."

#: ../src/daemon/main.c:191
#, c-format
msgid "Failed to find group '%s'."
msgstr "ಗುಂಪು '%s' ಅನ್ನು ಪತ್ತೆ ಮಾಡಲು ವಿಫಲಗೊಂಡಿದೆ."

#: ../src/daemon/main.c:195
#, c-format
msgid "Found user '%s' (UID %lu) and group '%s' (GID %lu)."
msgstr "ಬಳಕೆದಾರ '%s' (UID %lu) ಹಾಗು ಗುಂಪು '%s' (GID %lu) ಕಂಡುಬಂದಿದೆ."

#: ../src/daemon/main.c:200
#, c-format
msgid "GID of user '%s' and of group '%s' don't match."
msgstr "ಬಳಕೆದಾರ '%s' ರ GID ಹಾಗು ಗುಂಪು '%s' ತಾಳೆಯಾಗುತ್ತಿಲ್ಲ."

#: ../src/daemon/main.c:205
#, c-format
msgid "Home directory of user '%s' is not '%s', ignoring."
msgstr "ಬಳಕೆದಾರ '%s' ರ ನೆಲೆ ಕೋಶವು '%s' ಆಗಿಲ್ಲ, ಆಲಕ್ಷಿಸಲಾಗುತ್ತಿದೆ."

#: ../src/daemon/main.c:208 ../src/daemon/main.c:213
#, c-format
msgid "Failed to create '%s': %s"
msgstr "'%s' ಅನ್ನು ರಚಿಸುವಲ್ಲಿ ವಿಫಲಗೊಂಡಿದೆ: %s"

#: ../src/daemon/main.c:220
#, c-format
msgid "Failed to change group list: %s"
msgstr "ಗುಂಪಿನ ಪಟ್ಟಿಯನ್ನು ಬದಲಾಯಿಸಲು ವಿಫಲಗೊಂಡಿದೆ: %s"

#: ../src/daemon/main.c:236
#, c-format
msgid "Failed to change GID: %s"
msgstr "GID ಅನ್ನು ಬದಲಾಯಿಸಲು ವಿಫಲಗೊಂಡಿದೆ: %s"

#: ../src/daemon/main.c:252
#, c-format
msgid "Failed to change UID: %s"
msgstr "UID ಅನ್ನು ಬದಲಾಯಿಸಲು ವಿಫಲಗೊಂಡಿದೆ: %s"

#: ../src/daemon/main.c:271
msgid "Successfully dropped root privileges."
msgstr "ರೂಟ್ ಸವಲತ್ತುಗಳನ್ನು ಯಶಸ್ವಿಯಾಗಿ ಬಿಡಲಾಗಿದೆ."

#: ../src/daemon/main.c:279
msgid "System wide mode unsupported on this platform."
msgstr "ವ್ಯವಸ್ಥೆಯಾದ್ಯಂತದ ಕ್ರಮಕ್ಕೆ ಈ ಪ್ಲಾಟ್‌ಫಾರ್ಮಿನಲ್ಲಿ ಬೆಂಬಲವಿಲ್ಲ."

#: ../src/daemon/main.c:297
#, c-format
msgid "setrlimit(%s, (%u, %u)) failed: %s"
msgstr "setrlimit(%s, (%u, %u)) ವಿಫಲಗೊಂಡಿದೆ: %s"

#: ../src/daemon/main.c:469
msgid "Failed to parse command line."
msgstr "ಆಜ್ಞಾ ಸಾಲನ್ನು ಪಾರ್ಸ್ ಮಾಡುವಲ್ಲಿ ವಿಫಲಗೊಂಡಿದೆ."

#: ../src/daemon/main.c:536
msgid "Daemon not running"
msgstr "ಡೀಮನ್ ಚಲಾಯಿತಗೊಳ್ಳುತ್ತಿದೆ"

#: ../src/daemon/main.c:538
#, c-format
msgid "Daemon running as PID %u"
msgstr "ಡೀಮನ್ PID %u ಯಾಗಿ ಚಲಾಯಿಗೊಳ್ಳುತ್ತಿದೆ"

#: ../src/daemon/main.c:548
#, c-format
msgid "Failed to kill daemon: %s"
msgstr "ಡೀಮನ್ ಅನ್ನು ಕೊಲ್ಲಲು ವಿಫಲಗೊಂಡಿದೆ: %s"

#: ../src/daemon/main.c:566
msgid ""
"This program is not intended to be run as root (unless --system is "
"specified)."
msgstr ""
"ಈ ಪ್ರೋಗ್ರಾಮನ್ನು ರೂಟ್‌ ಆಗಿ ಚಲಾಯಿಸುವ ಉದ್ಧೇಶವನ್ನು ಹೊಂದಿಲ್ಲ (--system ಅನ್ನು ಸೂಚಿಸದೆ "
"ಇದ್ದಲ್ಲಿ ಮಾತ್ರ)."

#: ../src/daemon/main.c:568
msgid "Root privileges required."
msgstr "ನಿರ್ವಾಹಕ ಸವಲತ್ತುಗಳ ಅಗತ್ಯವಿದೆ."

#: ../src/daemon/main.c:573
msgid "--start not supported for system instances."
msgstr "ವ್ಯವಸ್ಥೆಯ ಸನ್ನಿವೇಶದಿಂದ --start ಬೆಂಬಲಿತವಾಗಿಲ್ಲ."

#: ../src/daemon/main.c:578
msgid "Running in system mode, but --disallow-exit not set!"
msgstr ""
"ವ್ಯವಸ್ಥೆಯ ಕ್ರಮದಲ್ಲಿ ಚಲಾಯಿತಗೊಳ್ಳುತ್ತಿದೆ, ಆದರೆ --disallow-exit ಅನ್ನು ಹೊಂದಿಸಲಾಗಿಲ್ಲ!"

#: ../src/daemon/main.c:581
msgid "Running in system mode, but --disallow-module-loading not set!"
msgstr ""
"ವ್ಯವಸ್ಥೆಯ ಕ್ರಮದಲ್ಲಿ ಚಲಾಯಿತಗೊಳ್ಳುತ್ತಿದೆ, ಆದರೆ --disallow-module-loading ಅನ್ನು "
"ಹೊಂದಿಸಲಾಗಿಲ್ಲ!"

#: ../src/daemon/main.c:584
msgid "Running in system mode, forcibly disabling SHM mode!"
msgstr ""
"ವ್ಯವಸ್ಥೆಯ ಕ್ರಮದಲ್ಲಿ ಚಲಾಯಿತಗೊಳ್ಳುತ್ತಿದ್ದು, SHM ಕ್ರಮವನ್ನು ಒತ್ತಾಯಪೂರ್ವಕವಾಗಿ "
"ಅಶಕ್ತಗೊಳಿಸುತ್ತಿದೆ!"

#: ../src/daemon/main.c:589
msgid "Running in system mode, forcibly disabling exit idle time!"
msgstr ""
"ವ್ಯವಸ್ಥೆಯ ಕ್ರಮದಲ್ಲಿ ಚಲಾಯಿತಗೊಳ್ಳುತ್ತಿದ್ದು, ನಿರ್ಗಮಿಸುವ ಜಡ ಸಮಯವನ್ನು ಒತ್ತಾಯಪೂರ್ವಕವಾಗಿ "
"ಅಶಕ್ತಗೊಳಿಸುತ್ತಿದೆ!"

#: ../src/daemon/main.c:616
msgid "Failed to acquire stdio."
msgstr "stdio ಅನ್ನು ಪಡೆದುಕೊಳ್ಳುವಲ್ಲಿ ವಿಫಲಗೊಂಡಿದೆ."

#: ../src/daemon/main.c:622
#, c-format
msgid "pipe failed: %s"
msgstr "ಪೈಪ್‌ ವಿಫಲಗೊಂಡಿದೆ: %s"

#: ../src/daemon/main.c:627
#, c-format
msgid "fork() failed: %s"
msgstr "fork() ವಿಫಲಗೊಂಡಿದೆ: %s"

<<<<<<< HEAD
#: ../src/daemon/main.c:641 ../src/utils/pacat.c:504
=======
#: ../src/daemon/main.c:641 ../src/utils/pacat.c:505
>>>>>>> 4f24a625
#, c-format
msgid "read() failed: %s"
msgstr "read() ವಿಫಲಗೊಂಡಿದೆ: %s"

#: ../src/daemon/main.c:647
msgid "Daemon startup failed."
msgstr "ಡೀಮನ್ ಆರಂಭಗೊಳ್ಳುವಲ್ಲಿ ವಿಫಲಗೊಂಡಿದೆ."

#: ../src/daemon/main.c:649
msgid "Daemon startup successful."
msgstr "ಡೀಮನ್ ಅನ್ನು ಯಶಸ್ವಿಯಾಗಿ ಆರಂಭಿಸಲಾಗಿದೆ."

#: ../src/daemon/main.c:726
#, c-format
msgid "This is PulseAudio %s"
msgstr "ಇದು PulseAudio %s"

#: ../src/daemon/main.c:727
#, c-format
msgid "Compilation host: %s"
msgstr "ಕಂಪೈಲ್ ಮಾಡುವ ಅತಿಥೇಯ: %s"

#: ../src/daemon/main.c:728
#, c-format
msgid "Compilation CFLAGS: %s"
msgstr "ಕಂಪೈಲ್ ಮಾಡುವ CFLAGS: %s"

#: ../src/daemon/main.c:731
#, c-format
msgid "Running on host: %s"
msgstr "ಅತಿಥೇಯದಲ್ಲಿ ಚಲಾಯಿತಗೊಳ್ಳುತ್ತಿದೆ: %s"

#: ../src/daemon/main.c:734
#, c-format
msgid "Found %u CPUs."
msgstr "%u CPUಗಳು ಕಂಡುಬಂದಿವೆ."

#: ../src/daemon/main.c:736
#, c-format
msgid "Page size is %lu bytes"
msgstr "ಪುಟದ ಗಾತ್ರವು %lu ಬೈಟ್‌ಗಳಾಗಿವೆ"

#: ../src/daemon/main.c:739
msgid "Compiled with Valgrind support: yes"
msgstr "Valgrind ಬೆಂಬಲದೊಂದಿಗೆ ಕಂಪೈಲ್ ಮಾಡಲಾಗಿದೆ: ಹೌದು"

#: ../src/daemon/main.c:741
msgid "Compiled with Valgrind support: no"
msgstr "Valgrind ಬೆಂಬಲದೊಂದಿಗೆ ಕಂಪೈಲ್ ಮಾಡಲಾಗಿದೆ: ಇಲ್ಲ"

#: ../src/daemon/main.c:744
#, c-format
msgid "Running in valgrind mode: %s"
msgstr "valgrind ಕ್ರಮದಲ್ಲಿ ಚಲಾಯಿಸಲಾಗುತ್ತಿದೆ: %s"

#: ../src/daemon/main.c:747
msgid "Optimized build: yes"
msgstr "ಪ್ರಶಸ್ತವಾದ ನಿರ್ಮಾಣ: ಹೌದು"

#: ../src/daemon/main.c:749
msgid "Optimized build: no"
msgstr "ಪ್ರಶಸ್ತವಾದ ನಿರ್ಮಾಣ: ಇಲ್ಲ"

#: ../src/daemon/main.c:753
msgid "NDEBUG defined, all asserts disabled."
msgstr "NDEBUG ಅನ್ನು ಸೂಚಿಸಲಾಗಿದೆ, ಎಲ್ಲಾ ಪ್ರತಿಪಾದನೆಗಳನ್ನೂ ಅಶಕ್ತಗೊಳಿಸಲಾಗಿದೆ."

#: ../src/daemon/main.c:755
msgid "FASTPATH defined, only fast path asserts disabled."
msgstr ""
"FASTPATH ಅನ್ನು ಸೂಚಿಸಲಾಗಿದೆ, ಕೇವಲ ವೇಗ ಮಾರ್ಗದ ಪ್ರತಿಪಾದನೆಗಳನ್ನೂ ಅಶಕ್ತಗೊಳಿಸಲಾಗಿದೆ."

#: ../src/daemon/main.c:757
msgid "All asserts enabled."
msgstr "ಎಲ್ಲಾ ಪ್ರತಿಪಾದನೆಗಳನ್ನೂ ಶಕ್ತಗೊಳಿಸಲಾಗಿದೆ."

#: ../src/daemon/main.c:761
msgid "Failed to get machine ID"
msgstr "ಮೆಶೀನ್ ID ಯನ್ನು ಪಡೆದುಕೊಳ್ಳುವಲ್ಲಿ ವಿಫಲಗೊಂಡಿದೆ"

#: ../src/daemon/main.c:764
#, c-format
msgid "Machine ID is %s."
msgstr "ಮೆಶೀನ್ ID ಯು %s ಆಗಿದೆ."

#: ../src/daemon/main.c:768
#, c-format
msgid "Session ID is %s."
msgstr "ಅಧಿವೇಶನ ID ಯು %s ಆಗಿದೆ."

#: ../src/daemon/main.c:774
#, c-format
msgid "Using runtime directory %s."
msgstr "ಚಲಾವಣಾಸಮಯ(ರನ್‌ಟೈಮ್) ಕೋಶ %s ಅನ್ನು ಬಳಸಿಕೊಂಡು."

#: ../src/daemon/main.c:779
#, c-format
msgid "Using state directory %s."
msgstr "ಸ್ಥಿತಿ ಕೋಶ %s ಅನ್ನು ಬಳಸಿಕೊಂಡು."

#: ../src/daemon/main.c:782
#, c-format
msgid "Using modules directory %s."
msgstr "ಘಟಕಗಳ ಕೋಶ %s ಅನ್ನು ಬಳಸಿಕೊಂಡು."

#: ../src/daemon/main.c:784
#, c-format
msgid "Running in system mode: %s"
msgstr "ವ್ಯವಸ್ಥೆಯ ಕ್ರಮದಲ್ಲಿ ಚಲಾಯಿಸಲಾಗುತ್ತಿದೆ: %s"

#: ../src/daemon/main.c:787
msgid ""
"OK, so you are running PA in system mode. Please note that you most likely "
"shouldn't be doing that.\n"
"If you do it nonetheless then it's your own fault if things don't work as "
"expected.\n"
"Please read http://pulseaudio.org/wiki/WhatIsWrongWithSystemMode for an "
"explanation why system mode is usually a bad idea."
msgstr ""
"ಸರಿ, ನೀವು PA ಅನ್ನು ವ್ಯವಸ್ಥೆಯ ಕ್ರಮದಲ್ಲಿ (ಸಿಸ್ಟಮ್ ಮೋಡ್) ಚಲಾಯಿಸುತ್ತಿದ್ದೀರಿ. ಸಾಮಾನ್ಯವಾಗಿ "
"ನೀವು ಹಾಗೆ ಮಾಡಬಾರದು ಎನ್ನುವುದನ್ನು ದಯವಿಟ್ಟು ನೆನಪಿಡಿ.\n"
"ನೀವು ಹಾಗೆ ಮಾಡಿದಲ್ಲಿ, ಮುಂದೆ ಏನಾದರೂ ತೊಂದರೆ ಆದಲ್ಲಿ ಅದು ನಿಮ್ಮದೆ ತಪ್ಪಿನ "
"ಕಾರಣದಿಂದಾಗಿರುತ್ತದೆ.\n"
"ವ್ಯವಸ್ಥೆಯ ಕ್ರಮವು (ಸಿಸ್ಟಮ್ ಮೋಡ್) ಏಕೆ ಒಂದು ಸರಿಯಲ್ಲದ ಬಳಕೆ ಎಂದು ಅರಿಯಲು ದಯವಿಟ್ಟು http://"
"pulseaudio.org/wiki/WhatIsWrongWithSystemMode ಅನ್ನು ನೋಡಿ."

#: ../src/daemon/main.c:804
msgid "pa_pid_file_create() failed."
msgstr "pa_pid_file_create() ವಿಫಲಗೊಂಡಿದೆ."

#: ../src/daemon/main.c:814
msgid "Fresh high-resolution timers available! Bon appetit!"
msgstr "ತಾಜಾ ರೆಸಲ್ಯೂಶನ್ ಟೈಮರ್ ಲಭ್ಯವಿದೆ! Bon appetit!"

#: ../src/daemon/main.c:816
msgid ""
"Dude, your kernel stinks! The chef's recommendation today is Linux with high-"
"resolution timers enabled!"
msgstr ""
"ಮಹಾಶಯರೆ, ನಿಮ್ಮ ಕರ್ನಲ್ ಕೊಳೆತುಹೋಗಿದೆ! ಅತ್ಯುತ್ತಮ ರೆಸಲ್ಯೂಶನ್ ಟೈಮರ್ ಅನ್ನು ಶಕ್ತಗೊಳಿಸಲಾದ "
"ಲಿನಕ್ಸನ್ನು ಬಳಸುವಂತೆ ಅಡುಗೆಯವರು ಸಲಹೆ ಮಾಡುತ್ತಿದ್ದಾರೆ!"

#: ../src/daemon/main.c:839
msgid "pa_core_new() failed."
msgstr "pa_core_new() ವಿಫಲಗೊಂಡಿದೆ."

#: ../src/daemon/main.c:899
msgid "Failed to initialize daemon."
msgstr "ಡೀಮನ್ ಅನ್ನು ಆರಂಭಿಸಲು ವಿಫಲಗೊಂಡಿದೆ."

#: ../src/daemon/main.c:904
msgid "Daemon startup without any loaded modules, refusing to work."
msgstr "ಲೋಡ್ ಮಾಡಲಾದ ಯಾವುದೆ ಡೀಮನ್ ಇಲ್ಲದೆ ಆರಂಭಗೊಂಡಿದೆ, ಕೆಲಸ ಮಾಡಲು ನಿರಾಕರಿಸಿದೆ."

#: ../src/daemon/main.c:921
msgid "Daemon startup complete."
msgstr "ಡೀಮನ್ ಆರಂಭಗೊಳಿಕೆ ಪೂರ್ಣಗೊಂಡಿದೆ."

#: ../src/daemon/main.c:927
msgid "Daemon shutdown initiated."
msgstr "ಡೀಮನ್ ಸ್ಥಗಿತಗೊಳಿಕೆಯನ್ನು ಆರಂಭಿಸಲಾಗಿದೆ."

#: ../src/daemon/main.c:949
msgid "Daemon terminated."
msgstr "ಡೀಮನ್ ಅನ್ನು ಅಂತ್ಯಗೊಳಿಸಲಾಗಿದೆ."

#: ../src/daemon/cmdline.c:115
#, c-format
msgid ""
"%s [options]\n"
"\n"
"COMMANDS:\n"
"  -h, --help                            Show this help\n"
"      --version                         Show version\n"
"      --dump-conf                       Dump default configuration\n"
"      --dump-modules                    Dump list of available modules\n"
"      --dump-resample-methods           Dump available resample methods\n"
"      --cleanup-shm                     Cleanup stale shared memory "
"segments\n"
"      --start                           Start the daemon if it is not "
"running\n"
"  -k  --kill                            Kill a running daemon\n"
"      --check                           Check for a running daemon (only "
"returns exit code)\n"
"\n"
"OPTIONS:\n"
"      --system[=BOOL]                   Run as system-wide instance\n"
"  -D, --daemonize[=BOOL]                Daemonize after startup\n"
"      --fail[=BOOL]                     Quit when startup fails\n"
"      --high-priority[=BOOL]            Try to set high nice level\n"
"                                        (only available as root, when SUID "
"or\n"
"                                        with elevated RLIMIT_NICE)\n"
"      --realtime[=BOOL]                 Try to enable realtime scheduling\n"
"                                        (only available as root, when SUID "
"or\n"
"                                        with elevated RLIMIT_RTPRIO)\n"
"      --disallow-module-loading[=BOOL]  Disallow module user requested "
"module\n"
"                                        loading/unloading after startup\n"
"      --disallow-exit[=BOOL]            Disallow user requested exit\n"
"      --exit-idle-time=SECS             Terminate the daemon when idle and "
"this\n"
"                                        time passed\n"
"      --module-idle-time=SECS           Unload autoloaded modules when idle "
"and\n"
"                                        this time passed\n"
"      --scache-idle-time=SECS           Unload autoloaded samples when idle "
"and\n"
"                                        this time passed\n"
"      --log-level[=LEVEL]               Increase or set verbosity level\n"
"  -v                                    Increase the verbosity level\n"
"      --log-target={auto,syslog,stderr} Specify the log target\n"
"      --log-meta[=BOOL]                 Include code location in log "
"messages\n"
"      --log-time[=BOOL]                 Include timestamps in log messages\n"
"      --log-backtrace=FRAMES            Include a backtrace in log messages\n"
"  -p, --dl-search-path=PATH             Set the search path for dynamic "
"shared\n"
"                                        objects (plugins)\n"
"      --resample-method=METHOD          Use the specified resampling method\n"
"                                        (See --dump-resample-methods for\n"
"                                        possible values)\n"
"      --use-pid-file[=BOOL]             Create a PID file\n"
"      --no-cpu-limit[=BOOL]             Do not install CPU load limiter on\n"
"                                        platforms that support it.\n"
"      --disable-shm[=BOOL]              Disable shared memory support.\n"
"\n"
"STARTUP SCRIPT:\n"
"  -L, --load=\"MODULE ARGUMENTS\"         Load the specified plugin module "
"with\n"
"                                        the specified argument\n"
"  -F, --file=FILENAME                   Run the specified script\n"
"  -C                                    Open a command line on the running "
"TTY\n"
"                                        after startup\n"
"\n"
"  -n                                    Don't load default script file\n"
msgstr ""
"%s [ಆಯ್ಕೆಗಳು]\n"
"\n"
"COMMANDS:\n"
"  -h, --help                            ಈ ನೆರವನ್ನು ತೋರಿಸು\n"
"      --version                         ಆವೃತ್ತಿಯನ್ನು ತೋರಿಸು\n"
"      --dump-conf                       ಪೂರ್ವನಿಯೋಜಿತ ಸಂರಚನೆಯನ್ನು ಬಿಸುಡು\n"
"      --dump-modules                    ಲಭ್ಯವಿರುವ ಘಟಕಗಳನ್ನು ಬಿಸುಡು\n"
"      --dump-resample-methods           ಲಭ್ಯವಿರುವ ಮರುನಮೂನೆ ವಿಧಾನಗಳನ್ನು ಬಿಸುಡು\n"
"      --cleanup-shm                     ಇಕ್ಕಟ್ಟಿನಲ್ಲಿ ಹಂಚಲಾದ ಮೆಮೊರಿ ಖಂಡಗಳನ್ನು "
"ಸ್ವಚ್ಛಗೊಳಿಸು\n"
"      --start                           ಡೀಮನ್ ಚಾಲನೆಯಲ್ಲಿಲ್ಲದೆ ಇದ್ದಲ್ಲಿ ಆರಂಭಿಸು\n"
"  -k  --kill                            ಚಾಲನೆಯಲ್ಲಿರು ಡೀಮನ್ ಅನ್ನು ಕೊಲ್ಲು\n"
"      --check                           ಚಾಲನೆಯಲ್ಲಿರುವ ಡೀಮನ್‌ಗಾಗಿ ಪರಿಶೀಲಿಸು "
"(ನಿರ್ಗಮನಾ ಸಂಜ್ಞೆಯನ್ನು ಮಾತ್ರ ಮರಳಿಸುತ್ತದೆ)\n"
"\n"
"ಆಯ್ಕೆಗಳು:\n"
"      --system[=BOOL]                   ವ್ಯವಸ್ಥೆಯಾದ್ಯಂತದ ಸನ್ನಿವೇಶವಾಗಿ ಚಲಾಯಿಸು\n"
"  -D, --daemonize[=BOOL]                ಆರಂಭಗೊಂಡ ನಂತರ ಡೀಮನ್ ಆಗಿ ಮಾಡು\n"
"      --fail[=BOOL]                     ಆರಂಭಗೊಳಿಕೆಯು ವಿಫಲಗೊಂಡಾಗ ನಿರ್ಗಮಿಸು\n"
"      --high-priority[=BOOL]            ಹೆಚ್ಚಿನ ನೈಸ್‌ ಮಟ್ಟವನ್ನು ಹೊಂದಿಸಲು "
"ಪ್ರಯತ್ನಿಸು\n"
"                                        (SUID ಅಥವ ಓರೆಯಾದ RLIMIT_NICE ಇದ್ದಾಗ, "
"ಕೇವಲ\n"
"                                        ರೂಟ್ ಆಗಿ ಮಾತ್ರವೆ ಲಭ್ಯವಿರುತ್ತದೆ)\n"
"      --realtime[=BOOL]                 ರಿಯಲ್ ಟೈಮ್ ಶೆಡ್ಯೂಲಿಂಗ್ ಅನ್ನು "
"ಶಕ್ತಗೊಳಿಸಲಾಗುತ್ತಿದೆ\n"
"                                        (SUID ಅಥವ ಓರೆಯಾದ RLIMIT_RTPRIO "
"ಇದ್ದಾಗ, ಕೇವಲ\n"
"                                        ರೂಟ್ ಆಗಿ ಮಾತ್ರವೆ ಲಭ್ಯವಿರುತ್ತದೆ)\n"
"      --disallow-module-loading[=BOOL]  ಆರಂಭಗೊಂಡ ನಂತರ ಬಳಕೆದಾರರು ಮನವಿ "
"ಸಲ್ಲಿಸಿದಂತಹ ಘಟಕವನ್ನು\n"
"                                        ಲೋಡ್‌/ಅನ್‌ಲೋಡ್ ಮಾಡುವುದನ್ನು ಅನುಮತಿಸದಿರು\n"
"      --disallow-exit[=BOOL]            ಬಳಕೆದಾರರು ಮನವಿ ಸಲ್ಲಿಸಿದ ನಿರ್ಗಮಿಸು "
"ಮನವಿಯನ್ನು ಅನುಮತಿಸದಿರು\n"
"      --exit-idle-time=SECS             ಡೀಮನ್ ಜಡಗೊಂಡು ಇಷ್ಟು ಸಮಯ ಕಳೆದಿದ್ದಲ್ಲಿ \n"
"                                        ಅದನ್ನು ಅಂತ್ಯಗೊಳಿಸು\n"
"      --module-idle-time=SECS           ತಾನಾಗಿಯೆ ಲೋಡ್‌ ಆದ ಘಟಕಗಳು ಜಡಗೊಂಡು ಇಷ್ಟು "
"ಸಮಯ\n"
"                                        ಕಳೆದೆದಿದ್ದಲ್ಲಿ ಅನ್‌ಲೋಡ್ ಮಾಡು\n"
"      --scache-idle-time=SECS           ತಾನಾಗಿಯೆ ಲೋಡ್‌ ಆದ ನಮೂನೆಗಳು ಜಡಗೊಂಡು "
"ಇಷ್ಟು ಸಮಯ\n"
"                                        ಕಳೆದೆದಿದ್ದಲ್ಲಿ ಅನ್‌ಲೋಡ್ ಮಾಡು\n"
"      --log-level[=LEVEL]               ವರ್ಬೋಸ್ ಮಟ್ಟವನ್ನು ಹೆಚ್ಚಿಸು ಅಥವ ಹೊಂದಿಸು\n"
"  -v                                    ವರ್ಬೋಸ್ ಮಟ್ಟವನ್ನು ಹೆಚ್ಚಿಸು\n"
"      --log-target={auto,syslog,stderr} ದಾಖಲೆಯ ಗುರಿಯನ್ನು ಸೂಚಿಸು\n"
"      --log-meta[=BOOL]                 ದಾಖಲೆಯ ಸಂದೇಶಗಳಲ್ಲಿ ಸಂಜ್ಞೆಯು ಇರುವ "
"ಸ್ಥಳವನ್ನು ಸೇರಿಸು\n"
"      --log-time[=BOOL]                 ದಾಖಲೆಯ ಸಂದೇಶಗಳಲ್ಲಿ ಸಮಯದ ಮುದ್ರೆಯನ್ನು "
"ಸೇರಿಸು\n"
"      --log-backtrace=FRAMES            ದಾಖಲೆಯ ಸಂದೇಶಗಳಲ್ಲಿ ಹಿಂದಕ್ಕೆ "
"ಹುಡುಕುವುದನ್ನು ಸೇರಿಸು\n"
"  -p, --dl-search-path=PATH             ಡೈನಮಿಕ್ ಹಂಚಲಾದ ವಸ್ತುಗಳಿಗಾಗಿ (ಪ್ಲಗ್‌ಇನ್‌ಗಳು)"
"ಹುಡುಕು\n"
"                                        ಮಾರ್ಗವನ್ನು ಸೂಚಿಸು\n"
"      --resample-method=METHOD          ಸೂಚಿಸಲಾದ ಮರು-ನಮೂನಾ ವಿಧಾನವನ್ನು ಬಳಸಿ\n"
"                                        (ಸಾಧ್ಯವಿರುವ  ಮೌಲ್ಯಗಳಿಗಾಗಿ --dump-"
"resample-methods ಅನ್ನು\n"
"                                        ನೋಡಿ)\n"
"      --use-pid-file[=BOOL]             ಒಂದು PID ಕಡತವನ್ನು ರಚಿಸು\n"
"      --no-cpu-limit[=BOOL]             CPU ಲೋಡ್ ಅನ್ನು ಮಿತಿಗೊಳಿಸುವುದನ್ನು "
"ಬೆಂಬಲಿಸುವ ಪ್ಲಾಟ್‌ಫಾರ್ಮಿನ \n"
"                                        ಮೇಲೆ ಅದನ್ನು ಅನುಸ್ಥಾಪಿಸಬೇಡ..\n"
"      --disable-shm[=BOOL]              ಹಂಚಲಾದ ಮೆಮೊರಿ ಅಶಕ್ತಗೊಳಿಸು.\n"
"\n"
"STARTUP SCRIPT:\n"
"  -L, --load=\"MODULE ARGUMENTS\"         ಸೂಚಿಸಲಾದ ಪ್ಲಗ್‌ಇನ್ ಘಟಕವನ್ನು ಸೂಚಿತ\n"
"                                        ಆರ್ಗುಮೆಂಟುಗಳೊಂದಿಗೆ ಲೋಡ್ ಮಾಡು\n"
"  -F, --file=FILENAME                   ಸೂಚಿಸಲಾದ ಸ್ಕ್ರಿಪ್ಟನ್ನು ಚಲಾಯಿಸು\n"
"  -C                                    ಆರಂಭಗೊಂಡ ನಂತರ TTY ಅನ್ನು ಚಲಾಯಿಸಿದ ನಂತರ "
"ಒಂದು \n"
"                                        ಆಜ್ಞಾ ಸಾಲನ್ನು ತೆರೆ\n"
"\n"
"  -n                                    ಪೂರ್ವನಿಯೋಜಿತ ಸ್ಕ್ರಿಪ್ಟಿನ ಕಡತವನ್ನು ಲೋಡ್ "
"ಮಾಡಬೇಡ\n"

#: ../src/daemon/cmdline.c:247
msgid "--daemonize expects boolean argument"
msgstr "--daemonize ಬೂಲಿಯನ್ ಆರ್ಗುಮೆಂಟನ್ನು ನಿರೀಕ್ಷಿಸುತ್ತದೆ"

#: ../src/daemon/cmdline.c:254
msgid "--fail expects boolean argument"
msgstr "--fail ಬೂಲಿಯನ್ ಆರ್ಗುಮೆಂಟನ್ನು ನಿರೀಕ್ಷಿಸುತ್ತದೆ"

#: ../src/daemon/cmdline.c:264
msgid ""
"--log-level expects log level argument (either numeric in range 0..4 or one "
"of debug, info, notice, warn, error)."
msgstr ""
"--log-level ದಾಖಲೆ ಮಟ್ಟದ ಆರ್ಗುಮೆಂಟನ್ನು ನಿರೀಕ್ಷಿಸುತ್ತದೆ (0..4 ವ್ಯಾಪ್ತಿಯಲ್ಲಿನ ಅಂಕೆಯನ್ನು "
"ಅಥವ debug, info, notice, warn, error ಅನ್ನು)."

#: ../src/daemon/cmdline.c:276
msgid "--high-priority expects boolean argument"
msgstr "--high-priority ಬೂಲಿಯನ್ ಆರ್ಗುಮೆಂಟನ್ನು ನಿರೀಕ್ಷಿಸುತ್ತದೆ"

#: ../src/daemon/cmdline.c:283
msgid "--realtime expects boolean argument"
msgstr "--realtime ಬೂಲಿಯನ್ ಆರ್ಗುಮೆಂಟನ್ನು ನಿರೀಕ್ಷಿಸುತ್ತದೆ"

#: ../src/daemon/cmdline.c:290
msgid "--disallow-module-loading expects boolean argument"
msgstr "--disallow-module-loading ಬೂಲಿಯನ್ ಆರ್ಗುಮೆಂಟನ್ನು ನಿರೀಕ್ಷಿಸುತ್ತದೆ"

#: ../src/daemon/cmdline.c:297
msgid "--disallow-exit expects boolean argument"
msgstr "--disallow-exit ಬೂಲಿಯನ್ ಆರ್ಗುಮೆಂಟನ್ನು ನಿರೀಕ್ಷಿಸುತ್ತದೆ"

#: ../src/daemon/cmdline.c:304
msgid "--use-pid-file expects boolean argument"
msgstr "--use-pid-file ಬೂಲಿಯನ್ ಆರ್ಗುಮೆಂಟನ್ನು ನಿರೀಕ್ಷಿಸುತ್ತದೆ"

#: ../src/daemon/cmdline.c:321
msgid "Invalid log target: use either 'syslog', 'stderr' or 'auto'."
msgstr "ಅಮಾನ್ಯವಾದ ದಾಖಲೆ ಗುರಿ: 'syslog', 'stderr' ಅಥವ 'auto' ಅನ್ನು ಬಳಸಿ."

#: ../src/daemon/cmdline.c:328
msgid "--log-time expects boolean argument"
msgstr "--log-time ಬೂಲಿಯನ್ ಆರ್ಗುಮೆಂಟನ್ನು ನಿರೀಕ್ಷಿಸುತ್ತದೆ"

#: ../src/daemon/cmdline.c:335
msgid "--log-meta expects boolean argument"
msgstr "--log-meta ಬೂಲಿಯನ್ ಆರ್ಗುಮೆಂಟನ್ನು ನಿರೀಕ್ಷಿಸುತ್ತದೆ"

#: ../src/daemon/cmdline.c:354
#, c-format
msgid "Invalid resample method '%s'."
msgstr "ಅಮಾನ್ಯವಾದ ಮರುನಮೂನೆ ವಿಧಾನ '%s'."

#: ../src/daemon/cmdline.c:361
msgid "--system expects boolean argument"
msgstr "--system ಬೂಲಿಯನ್ ಆರ್ಗುಮೆಂಟನ್ನು ನಿರೀಕ್ಷಿಸುತ್ತದೆ"

#: ../src/daemon/cmdline.c:368
msgid "--no-cpu-limit expects boolean argument"
msgstr "--no-cpu-limit ಬೂಲಿಯನ್ ಆರ್ಗುಮೆಂಟನ್ನು ನಿರೀಕ್ಷಿಸುತ್ತದೆ"

#: ../src/daemon/cmdline.c:375
msgid "--disable-shm expects boolean argument"
msgstr "--disable-shm ಬೂಲಿಯನ್ ಆರ್ಗುಮೆಂಟನ್ನು ನಿರೀಕ್ಷಿಸುತ್ತದೆ"

#: ../src/daemon/dumpmodules.c:60
#, c-format
msgid "Name: %s\n"
msgstr "ಹೆಸರು: %s\n"

#: ../src/daemon/dumpmodules.c:63
#, c-format
msgid "No module information available\n"
msgstr "ಯಾವುದೆ ಘಟಕ ಮಾಹಿತಿಯು ಲಭ್ಯವಿಲ್ಲ\n"

#: ../src/daemon/dumpmodules.c:66
#, c-format
msgid "Version: %s\n"
msgstr "ಆವೃತ್ತಿ: %s\n"

#: ../src/daemon/dumpmodules.c:68
#, c-format
msgid "Description: %s\n"
msgstr "ವಿವರಣೆ: %s\n"

#: ../src/daemon/dumpmodules.c:70
#, c-format
msgid "Author: %s\n"
msgstr "ಕತೃ: %s\n"

#: ../src/daemon/dumpmodules.c:72
#, c-format
msgid "Usage: %s\n"
msgstr "ಬಳಕೆ: %s\n"

#: ../src/daemon/dumpmodules.c:73
#, c-format
msgid "Load Once: %s\n"
msgstr "ಒಮ್ಮೆ ಲೋಡ್ ಮಾಡು: %s\n"

#: ../src/daemon/dumpmodules.c:75
#, c-format
msgid "DEPRECATION WARNING: %s\n"
msgstr "DEPRECATION WARNING: %s\n"

#: ../src/daemon/dumpmodules.c:79
#, c-format
msgid "Path: %s\n"
msgstr "ಮಾರ್ಗ: %s\n"

#: ../src/daemon/daemon-conf.c:232
#, c-format
msgid "[%s:%u] Invalid log target '%s'."
msgstr "[%s:%u] ಅಮಾನ್ಯವಾದ ದಾಖಲೆ ಗುರಿ '%s'."

#: ../src/daemon/daemon-conf.c:248
#, c-format
msgid "[%s:%u] Invalid log level '%s'."
msgstr "[%s:%u] ಅಮಾನ್ಯವಾದ ದಾಖಲೆ ಮಟ್ಟ '%s'."

#: ../src/daemon/daemon-conf.c:264
#, c-format
msgid "[%s:%u] Invalid resample method '%s'."
msgstr "[%s:%u] ಅಮಾನ್ಯವಾದ ಮರುನಮೂನೆ ವಿಧಾನ '%s'."

#: ../src/daemon/daemon-conf.c:287
#, c-format
msgid "[%s:%u] Invalid rlimit '%s'."
msgstr "[%s:%u] ಅಮಾನ್ಯವಾದ rlimit '%s'."

#: ../src/daemon/daemon-conf.c:294
#, c-format
msgid "[%s:%u] rlimit not supported on this platform."
msgstr "[%s:%u] rlimit ಗೆ ಈ ಪ್ಲಾಟ್‌ಫಾರ್ಮಿನಲ್ಲಿ ಬೆಂಬಲವಿಲ್ಲ."

#: ../src/daemon/daemon-conf.c:310
#, c-format
msgid "[%s:%u] Invalid sample format '%s'."
msgstr "[%s:%u] ಅಮಾನ್ಯವಾದ ನಮೂನೆ ರಚನೆ '%s'."

#: ../src/daemon/daemon-conf.c:328
#, c-format
msgid "[%s:%u] Invalid sample rate '%s'."
msgstr "[%s:%u] ಅಮಾನ್ಯವಾದ ನಮೂನೆ ದರ '%s'."

#: ../src/daemon/daemon-conf.c:352
#, c-format
msgid "[%s:%u] Invalid sample channels '%s'."
msgstr "[%s:%u] ಅಮಾನ್ಯವಾದ ನಮೂನೆ ಚಾನಲ್‌ಗಳು '%s'."

#: ../src/daemon/daemon-conf.c:370
#, c-format
msgid "[%s:%u] Invalid channel map '%s'."
msgstr "[%s:%u] ಅಮಾನ್ಯವಾದ ಚಾನಲ್ ನಕ್ಷೆ '%s'."

#: ../src/daemon/daemon-conf.c:388
#, c-format
msgid "[%s:%u] Invalid number of fragments '%s'."
msgstr "[%s:%u] ಅಮಾನ್ತವಾದ ಫ್ರಾಗ್ಮೆಂಟುಗಳ ಸಂಖ್ಯೆ '%s'."

#: ../src/daemon/daemon-conf.c:406
#, c-format
msgid "[%s:%u] Invalid fragment size '%s'."
msgstr "[%s:%u] ಅಮಾನ್ಯವಾದ ಫ್ರಾಗ್ಮೆಂಟ್ ಗಾತ್ರ '%s'."

#: ../src/daemon/daemon-conf.c:424
#, c-format
msgid "[%s:%u] Invalid nice level '%s'."
msgstr "[%s:%u] ಅಮಾನ್ಯವಾದ ನೈಸ್‌ ಹಂತ '%s'."

#: ../src/daemon/daemon-conf.c:546
#, c-format
msgid "Failed to open configuration file: %s"
msgstr "ಸಂರಚನಾ ಕಡತವನ್ನು ತೆರೆಯಲು ವಿಫಲಗೊಂಡಿದೆ: %s"

#: ../src/daemon/daemon-conf.c:562
msgid ""
"The specified default channel map has a different number of channels than "
"the specified default number of channels."
msgstr ""
"ಸೂಚಿಸಲಾದ ಪೂರ್ವನಿಯೋಜಿತ ಚಾನಲ್ ನಕ್ಷೆಯು ಪೂರ್ವನಿಯೋಜಿತ ಚಾನಲ್‌ಗಳ ಸಂಖ್ಯೆಗಳಿಗಿಂತ ವಿಭಿನ್ನವಾದ "
"ಮಾರ್ಗಗಳ ಸಂಖ್ಯೆಯನ್ನು ಹೊಂದಿದೆ."

#: ../src/daemon/daemon-conf.c:638
#, c-format
msgid "### Read from configuration file: %s ###\n"
msgstr "### ಸಂರಚನಾ ಕಡತದಿಂದ ಓದು: %s ###\n"

#: ../src/daemon/caps.c:62
msgid "Cleaning up privileges."
msgstr "ಸವಲತ್ತುಗಳನ್ನು ಸ್ವಚ್ಛಗೊಳಿಸಲಾಗುತ್ತಿದೆ."

#: ../src/daemon/pulseaudio.desktop.in.h:1
msgid "PulseAudio Sound System"
msgstr "PulseAudio ಧ್ವನಿ ವ್ಯವಸ್ಥೆ"

#: ../src/daemon/pulseaudio.desktop.in.h:2
msgid "Start the PulseAudio Sound System"
msgstr "PulseAudio ಧ್ವನಿ ವ್ಯವಸ್ಥೆಯನ್ನು ಆರಂಭಿಸಿ"

#: ../src/pulse/channelmap.c:105 ../src/pulse/channelmap.c:757
msgid "Mono"
msgstr "ಮೊನೊ"

#: ../src/pulse/channelmap.c:107
msgid "Front Center"
msgstr "ಎದುರಿನ ಮಧ್ಯಭಾಗ"

#: ../src/pulse/channelmap.c:108
msgid "Front Left"
msgstr "ಎದುರಿನ ಎಡಭಾಗ"

#: ../src/pulse/channelmap.c:109
msgid "Front Right"
msgstr "ಎದುರಿನ ಬಲಭಾಗ"

#: ../src/pulse/channelmap.c:111
msgid "Rear Center"
msgstr "ಹಿಂಬದಿಯ ಮಧ್ಯಭಾಗ"

#: ../src/pulse/channelmap.c:112
msgid "Rear Left"
msgstr "ಹಿಂಬದಿಯ ಎಡಭಾಗ"

#: ../src/pulse/channelmap.c:113
msgid "Rear Right"
msgstr "ಹಿಂಬದಿಯ ಬಲಭಾಗ"

#: ../src/pulse/channelmap.c:115
msgid "Low Frequency Emmiter"
msgstr "ಕೆಳಮಟ್ಟದ ಫ್ರೀಕ್ವೆನ್ಸಿ ಉತ್ಪಾದಕ"

#: ../src/pulse/channelmap.c:117
msgid "Front Left-of-center"
msgstr "ಮಧ್ಯದ ಎಡಭಾಗದ ಎದುರುಭಾಗ"

#: ../src/pulse/channelmap.c:118
msgid "Front Right-of-center"
msgstr "ಮಧ್ಯದ ಬಲಭಾಗದ ಎದುರುಭಾಗ"

#: ../src/pulse/channelmap.c:120
msgid "Side Left"
msgstr "ಬದಿಯ ಎಡಭಾಗ"

#: ../src/pulse/channelmap.c:121
msgid "Side Right"
msgstr "ಬದಿಯ ಬಲಭಾಗ"

#: ../src/pulse/channelmap.c:123
msgid "Auxiliary 0"
msgstr "ಸಹಾಯಕ 0"

#: ../src/pulse/channelmap.c:124
msgid "Auxiliary 1"
msgstr "ಸಹಾಯಕ 1"

#: ../src/pulse/channelmap.c:125
msgid "Auxiliary 2"
msgstr "ಸಹಾಯಕ 2"

#: ../src/pulse/channelmap.c:126
msgid "Auxiliary 3"
msgstr "ಸಹಾಯಕ 3"

#: ../src/pulse/channelmap.c:127
msgid "Auxiliary 4"
msgstr "ಸಹಾಯಕ 4"

#: ../src/pulse/channelmap.c:128
msgid "Auxiliary 5"
msgstr "ಸಹಾಯಕ 5"

#: ../src/pulse/channelmap.c:129
msgid "Auxiliary 6"
msgstr "ಸಹಾಯಕ 6"

#: ../src/pulse/channelmap.c:130
msgid "Auxiliary 7"
msgstr "ಸಹಾಯಕ 7"

#: ../src/pulse/channelmap.c:131
msgid "Auxiliary 8"
msgstr "ಸಹಾಯಕ 8"

#: ../src/pulse/channelmap.c:132
msgid "Auxiliary 9"
msgstr "ಸಹಾಯಕ 9"

#: ../src/pulse/channelmap.c:133
msgid "Auxiliary 10"
msgstr "ಸಹಾಯಕ 10"

#: ../src/pulse/channelmap.c:134
msgid "Auxiliary 11"
msgstr "ಸಹಾಯಕ 11"

#: ../src/pulse/channelmap.c:135
msgid "Auxiliary 12"
msgstr "ಸಹಾಯಕ 12"

#: ../src/pulse/channelmap.c:136
msgid "Auxiliary 13"
msgstr "ಸಹಾಯಕ 13"

#: ../src/pulse/channelmap.c:137
msgid "Auxiliary 14"
msgstr "ಸಹಾಯಕ 14"

#: ../src/pulse/channelmap.c:138
msgid "Auxiliary 15"
msgstr "ಸಹಾಯಕ 15"

#: ../src/pulse/channelmap.c:139
msgid "Auxiliary 16"
msgstr "ಸಹಾಯಕ 16"

#: ../src/pulse/channelmap.c:140
msgid "Auxiliary 17"
msgstr "ಸಹಾಯಕ 17"

#: ../src/pulse/channelmap.c:141
msgid "Auxiliary 18"
msgstr "ಸಹಾಯಕ 18"

#: ../src/pulse/channelmap.c:142
msgid "Auxiliary 19"
msgstr "ಸಹಾಯಕ 19"

#: ../src/pulse/channelmap.c:143
msgid "Auxiliary 20"
msgstr "ಸಹಾಯಕ 20"

#: ../src/pulse/channelmap.c:144
msgid "Auxiliary 21"
msgstr "ಸಹಾಯಕ 21"

#: ../src/pulse/channelmap.c:145
msgid "Auxiliary 22"
msgstr "ಸಹಾಯಕ 22"

#: ../src/pulse/channelmap.c:146
msgid "Auxiliary 23"
msgstr "ಸಹಾಯಕ 23"

#: ../src/pulse/channelmap.c:147
msgid "Auxiliary 24"
msgstr "ಸಹಾಯಕ 24"

#: ../src/pulse/channelmap.c:148
msgid "Auxiliary 25"
msgstr "ಸಹಾಯಕ 25"

#: ../src/pulse/channelmap.c:149
msgid "Auxiliary 26"
msgstr "ಸಹಾಯಕ 26"

#: ../src/pulse/channelmap.c:150
msgid "Auxiliary 27"
msgstr "ಸಹಾಯಕ 27"

#: ../src/pulse/channelmap.c:151
msgid "Auxiliary 28"
msgstr "ಸಹಾಯಕ 28"

#: ../src/pulse/channelmap.c:152
msgid "Auxiliary 29"
msgstr "ಸಹಾಯಕ 29"

#: ../src/pulse/channelmap.c:153
msgid "Auxiliary 30"
msgstr "ಸಹಾಯಕ 30"

#: ../src/pulse/channelmap.c:154
msgid "Auxiliary 31"
msgstr "ಸಹಾಯಕ 31"

#: ../src/pulse/channelmap.c:156
msgid "Top Center"
msgstr "ಮೇಲಿನ ಮಧ್ಯಭಾಗ"

#: ../src/pulse/channelmap.c:158
msgid "Top Front Center"
msgstr "ಮೇಲಿನ ಎದುರಿನ ಮಧ್ಯಭಾಗ"

#: ../src/pulse/channelmap.c:159
msgid "Top Front Left"
msgstr "ಮೇಲಿನ ಎದುರಿನ ಎಡಭಾಗ"

#: ../src/pulse/channelmap.c:160
msgid "Top Front Right"
msgstr "ಮೇಲಿನ ಎದುರಿನ ಬಲಭಾಗ"

#: ../src/pulse/channelmap.c:162
msgid "Top Rear Center"
msgstr "ಮೇಲಿನ ಹಿಂಬದಿಯ ಮಧ್ಯಭಾಗ"

#: ../src/pulse/channelmap.c:163
msgid "Top Rear Left"
msgstr "ಮೇಲಿನ ಹಿಂಬದಿಯ ಎಡಭಾಗ"

#: ../src/pulse/channelmap.c:164
msgid "Top Rear Right"
msgstr "ಮೇಲಿನ ಹಿಂಬದಿಯ ಬಲಭಾಗ"

#: ../src/pulse/channelmap.c:484 ../src/pulse/sample.c:170
#: ../src/pulse/volume.c:295 ../src/pulse/volume.c:321
#: ../src/pulse/volume.c:341 ../src/pulse/volume.c:371
msgid "(invalid)"
msgstr "(ಅಮಾನ್ಯ)"

#: ../src/pulse/channelmap.c:761
msgid "Stereo"
msgstr "ಸ್ಟೀರಿಯೋ"

#: ../src/pulse/channelmap.c:766
msgid "Surround 4.0"
msgstr "ಸರೌಂಡ್‌ 4.0"

#: ../src/pulse/channelmap.c:772
msgid "Surround 4.1"
msgstr "ಸರೌಂಡ್‌ 4.1"

#: ../src/pulse/channelmap.c:778
msgid "Surround 5.0"
msgstr "ಸರೌಂಡ್‌ 5.0"

#: ../src/pulse/channelmap.c:784
msgid "Surround 5.1"
msgstr "ಸರೌಂಡ್‌ 5.1"

#: ../src/pulse/channelmap.c:791
msgid "Surround 7.1"
msgstr "ಸರೌಂಡ್‌ 7.1"

#: ../src/pulse/error.c:43
msgid "OK"
msgstr "ಸರಿ"

#: ../src/pulse/error.c:44
msgid "Access denied"
msgstr "ನಿಲುಕಣೆಯನ್ನು ತಿರಸ್ಕರಿಸಲಾಗಿದೆ"

#: ../src/pulse/error.c:45
msgid "Unknown command"
msgstr "ಅಜ್ಞಾತ ಆಜ್ಞೆ"

#: ../src/pulse/error.c:46
msgid "Invalid argument"
msgstr "ಅಮಾನ್ಯವಾದ ಆರ್ಗ್ಯುಮೆಂಟ್"

#: ../src/pulse/error.c:47
msgid "Entity exists"
msgstr "ನಮೂದು ಅಸ್ತಿತ್ವದಲ್ಲಿದೆ"

#: ../src/pulse/error.c:48
msgid "No such entity"
msgstr "ಅಂತಹ ಯಾವುದೆ ನಮೂದು ಇಲ್ಲ"

#: ../src/pulse/error.c:49
msgid "Connection refused"
msgstr "ಸಂಪರ್ಕವನ್ನು ತಿರಸ್ಕರಿಸಲಾಗಿದೆ"

#: ../src/pulse/error.c:50
msgid "Protocol error"
msgstr "ಪ್ರೊಟೊಕಾಲ್ ದೋಷ"

#: ../src/pulse/error.c:51
msgid "Timeout"
msgstr "ಕಾಲಾವಕಾಶ ಮುಗಿದಿದೆ"

#: ../src/pulse/error.c:52
msgid "No authorization key"
msgstr "ಯಾವುದೆ ದೃಢೀಕರಣ ಕೀಲಿ ಇಲ್ಲ"

#: ../src/pulse/error.c:53
msgid "Internal error"
msgstr "ಆಂತರಿಕ ದೋಷ"

#: ../src/pulse/error.c:54
msgid "Connection terminated"
msgstr "ಸಂಪರ್ಕವನ್ನು ಅಂತ್ಯಗೊಳಿಸಲಾಗಿದೆ"

#: ../src/pulse/error.c:55
msgid "Entity killed"
msgstr "ನಮೂದನ್ನು ಕೊಲ್ಲಲಾಗಿದೆ"

#: ../src/pulse/error.c:56
msgid "Invalid server"
msgstr "ಅಮಾನ್ಯವಾದ ಪರಿಚಾರಕ"

#: ../src/pulse/error.c:57
msgid "Module initalization failed"
msgstr "ಘಟಕವನ್ನು ಆರಂಭಿಸುವಲ್ಲಿ ವಿಫಲಗೊಂಡಿದೆ"

#: ../src/pulse/error.c:58
msgid "Bad state"
msgstr "ಸರಿಯಲ್ಲದ ಸ್ಥಿತಿ"

#: ../src/pulse/error.c:59
msgid "No data"
msgstr "ದತ್ತಾಂಶ ಇಲ್ಲ"

#: ../src/pulse/error.c:60
msgid "Incompatible protocol version"
msgstr "ಸಹವರ್ತನೀಯವಲ್ಲದ ಪ್ರೊಟೋಕಾಲ್ ಆವೃತ್ತಿ"

#: ../src/pulse/error.c:61
msgid "Too large"
msgstr "ಬಹಳ ದೊಡ್ಡದಾಗಿದೆ"

#: ../src/pulse/error.c:62
msgid "Not supported"
msgstr "ಬೆಂಬಲವಿಲ್ಲ"

#: ../src/pulse/error.c:63
msgid "Unknown error code"
msgstr "ಅಜ್ಞಾತ ದೋಷ ಸಂಜ್ಞೆ"

#: ../src/pulse/error.c:64
msgid "No such extension"
msgstr "ಅಂತಹ ಯಾವುದೆ ವಿಸ್ತರಣೆ ಇಲ್ಲ"

#: ../src/pulse/error.c:65
msgid "Obsolete functionality"
msgstr "ಪರಿಪೂರ್ಣ ಕ್ರಿಯಾಶೀಲತೆ"

#: ../src/pulse/error.c:66
msgid "Missing implementation"
msgstr "ಅನ್ವಯಿಸುವಿಕೆಯು ಕಾಣಿಸುತ್ತಿಲ್ಲ"

#: ../src/pulse/error.c:67
msgid "Client forked"
msgstr "ಕ್ಲೈಂಟ್ ಅನ್ನು ಫೋರ್ಕ್ ಮಾಡಲಾಗಿದೆ"

#: ../src/pulse/sample.c:172
#, c-format
msgid "%s %uch %uHz"
msgstr "%s %uch %uHz"

#: ../src/pulse/sample.c:184
#, c-format
msgid "%0.1f GiB"
msgstr "%0.1f GiB"

#: ../src/pulse/sample.c:186
#, c-format
msgid "%0.1f MiB"
msgstr "%0.1f MiB"

#: ../src/pulse/sample.c:188
#, c-format
msgid "%0.1f KiB"
msgstr "%0.1f KiB"

#: ../src/pulse/sample.c:190
#, c-format
msgid "%u B"
msgstr "%u B"

#: ../src/pulse/client-conf-x11.c:55 ../src/utils/pax11publish.c:100
msgid "XOpenDisplay() failed"
msgstr "XOpenDisplay() ವಿಫಲಗೊಂಡಿದೆ"

#: ../src/pulse/client-conf-x11.c:93
msgid "Failed to parse cookie data"
msgstr "ಕುಕಿ ದತ್ತಾಂಶವನ್ನು ಪಾರ್ಸ್ ಮಾಡುವಲ್ಲಿ ವಿಫಲಗೊಂಡಿದೆ"

#: ../src/pulse/client-conf.c:111
#, c-format
msgid "Failed to open configuration file '%s': %s"
msgstr "ಸಂರಚನಾ ಕಡತ '%s' ಅನ್ನು ಲೋಡ್ ಮಾಡುವಲ್ಲಿ ವಿಫಲಗೊಂಡಿದೆ: %s"

#: ../src/pulse/context.c:550
msgid "No cookie loaded. Attempting to connect without."
msgstr ""
"ಯಾವುದೆ ಕುಕಿಯನ್ನು ಲೋಡ್ ಮಾಡಲಾಗಿಲ್ಲ. ಕುಕಿ ಇಲ್ಲದೆ ಸಂಪರ್ಕಸಾಧಿಸಲು ಪ್ರಯತ್ನಿಸಲಾಗುತ್ತಿದೆ."

#: ../src/pulse/context.c:693
#, c-format
msgid "fork(): %s"
msgstr "ಫೋರ್ಕ್(): %s"

#: ../src/pulse/context.c:748
#, c-format
msgid "waitpid(): %s"
msgstr "waitpid(): %s"

#: ../src/pulse/context.c:1435
#, c-format
msgid "Received message for unknown extension '%s'"
msgstr "ಅಜ್ಞಾತ ವಿಸ್ತರಣೆ '%s' ಇಂದ ಸಂದೇಶವನ್ನು ಪಡೆದುಕೊಳ್ಳಲಾಗಿದೆ"

#: ../src/utils/pacat.c:108
#, c-format
msgid "Failed to drain stream: %s"
msgstr "ಸ್ಟ್ರೀಮನ್ನು ಬರಿದಾಗಿಸುವಲ್ಲಿ ವಿಫಲಗೊಂಡಿದೆ: %s"

#: ../src/utils/pacat.c:113
msgid "Playback stream drained."
msgstr "ಪ್ಲೇಬ್ಯಾಕ್ ಸ್ಟ್ರೀಮನ್ನು ಬರಿದಾಗಿಸಲಾಗಿದೆ."

#: ../src/utils/pacat.c:123
msgid "Draining connection to server."
msgstr "ಪರಿಚಾರಕಕ್ಕೆ ಬರಿದಾಗಿಸುವ ಸಂಪರ್ಕ."

#: ../src/utils/pacat.c:136
#, c-format
msgid "pa_stream_drain(): %s"
msgstr "pa_stream_drain(): %s"

#: ../src/utils/pacat.c:159
#, c-format
msgid "pa_stream_write() failed: %s"
msgstr "pa_stream_write() ವಿಫಲಗೊಂಡಿದೆ: %s"

#: ../src/utils/pacat.c:197
#, c-format
msgid "pa_stream_begin_write() failed: %s"
msgstr "pa_stream_begin_write() ವಿಫಲಗೊಂಡಿದೆ: %s"

#: ../src/utils/pacat.c:237 ../src/utils/pacat.c:267
#, c-format
msgid "pa_stream_peek() failed: %s"
msgstr "pa_stream_peek() ವಿಫಲಗೊಂಡಿದೆ: %s"

#: ../src/utils/pacat.c:307
msgid "Stream successfully created."
msgstr "ಸ್ಟ್ರೀಮನ್ನು ಯಶಸ್ವಿಯಾಗಿ ನಿರ್ಮಿಸಲಾಗಿದೆ."

#: ../src/utils/pacat.c:310
#, c-format
msgid "pa_stream_get_buffer_attr() failed: %s"
msgstr "pa_stream_get_buffer_attr() ವಿಫಲಗೊಂಡಿದೆ: %s"

#: ../src/utils/pacat.c:314
#, c-format
msgid "Buffer metrics: maxlength=%u, tlength=%u, prebuf=%u, minreq=%u"
msgstr "ಬಫರ್ ಮೆಟ್ರಿಕ್‌ಗಳು: maxlength=%u, tlength=%u, prebuf=%u, minreq=%u"

#: ../src/utils/pacat.c:317
#, c-format
msgid "Buffer metrics: maxlength=%u, fragsize=%u"
msgstr "ಬಫರ್ ಮೆಟ್ರಿಕ್‌ಗಳು: maxlength=%u, fragsize=%u"

#: ../src/utils/pacat.c:321
#, c-format
msgid "Using sample spec '%s', channel map '%s'."
msgstr "ನಮೂನೆಯ ವಿವರ '%s' ಅನ್ನು, ಚಾನಲ್‌ ನಕ್ಷೆ '%s' ಅನ್ನು ಬಳಸಿಕೊಂಡು."

#: ../src/utils/pacat.c:325
#, c-format
msgid "Connected to device %s (%u, %ssuspended)."
msgstr "ಸಾಧನ %s ಕ್ಕೆ ಸಂಪರ್ಕ ಜೋಡಿಸಲಾಗಿದೆ (%u, %ssuspended)."

#: ../src/utils/pacat.c:335
#, c-format
msgid "Stream error: %s"
msgstr "ಸ್ಟ್ರೀಮ್ ದೋಷ: %s"

#: ../src/utils/pacat.c:345
#, c-format
msgid "Stream device suspended.%s"
msgstr "ಸ್ಟ್ರೀಮ್ ಸಾಧನವನ್ನು ತಾತ್ಕಾಲಿಕವಾಗಿ ತಡೆಹಿಡಿಯಲಾಗಿದೆ.%s"

#: ../src/utils/pacat.c:347
#, c-format
msgid "Stream device resumed.%s"
msgstr "ಸ್ಟ್ರೀಮ್ ಸಾಧನವನ್ನು ಮರಳಿ ಆರಂಭಿಸಲಾಗಿದೆ.%s"

#: ../src/utils/pacat.c:355
#, c-format
msgid "Stream underrun.%s"
msgstr "ಸ್ಟ್ರೀಮ್ ಅನ್ನು ಕಡಿಮೆ ಚಲಾಯಿಸಲಾಗಿದೆ.%s"

#: ../src/utils/pacat.c:362
#, c-format
msgid "Stream overrun.%s"
msgstr "ಸ್ಟ್ರೀಮ್ ಅನ್ನು ಹೆಚ್ಚು ಚಲಾಯಿಸಲಾಗಿದೆ.%s"

#: ../src/utils/pacat.c:369
#, c-format
msgid "Stream started.%s"
msgstr "ಸ್ಟ್ರೀಮ್ ಅನ್ನು ಆರಂಭಿಸಲಾಗಿದೆ.%s "

#: ../src/utils/pacat.c:376
#, c-format
msgid "Stream moved to device %s (%u, %ssuspended).%s"
msgstr "ಸಾಧನ %s ಕ್ಕೆ ಸ್ಟ್ರೀಮ್‌ ಅನ್ನು ಸ್ಥಳಾಂತರಿಸಲಾಗಿದೆ (%u, %ssuspended).%s"

#: ../src/utils/pacat.c:376
msgid "not "
msgstr "ಇಲ್ಲ "

#: ../src/utils/pacat.c:383
#, c-format
msgid "Stream buffer attributes changed.%s"
msgstr "ಸ್ಟ್ರೀಮ್ ಬಫರ್ ಗುಣವಿಶೇಷತೆಗಳನ್ನು ಬದಲಾಯಿಸಲಾಗಿದೆ.%s"

#: ../src/utils/pacat.c:415
#, c-format
msgid "Connection established.%s"
msgstr "ಸಂಪರ್ಕವನ್ನು ಸಾಧಿಸಲಾಗಿದೆ.%s"

#: ../src/utils/pacat.c:418
#, c-format
msgid "pa_stream_new() failed: %s"
msgstr "pa_stream_new() ವಿಫಲಗೊಂಡಿದೆ: %s"

#: ../src/utils/pacat.c:446
#, c-format
msgid "pa_stream_connect_playback() failed: %s"
msgstr "pa_stream_connect_playback() ವಿಫಲಗೊಂಡಿದೆ: %s"

#: ../src/utils/pacat.c:452
#, c-format
msgid "pa_stream_connect_record() failed: %s"
msgstr "pa_stream_connect_record() ವಿಫಲಗೊಂಡಿದೆ: %s"

<<<<<<< HEAD
#: ../src/utils/pacat.c:466 ../src/utils/pactl.c:857
=======
#: ../src/utils/pacat.c:467 ../src/utils/pactl.c:857
>>>>>>> 4f24a625
#, c-format
msgid "Connection failure: %s"
msgstr "ಸಂಪರ್ಕದ ವಿಫಲತೆ: %s"

#: ../src/utils/pacat.c:499
msgid "Got EOF."
msgstr "EOF ಅನ್ನು ಪಡೆಯಲಾಗಿದೆ."

#: ../src/utils/pacat.c:536
#, c-format
msgid "write() failed: %s"
msgstr "write() ವಿಫಲಗೊಂಡಿದೆ: %s"

#: ../src/utils/pacat.c:557
msgid "Got signal, exiting."
msgstr "ಸಂಕೇತ ದೊರೆತಿದೆ, ನಿರ್ಗಮಿಸುತ್ತಿದೆ."

#: ../src/utils/pacat.c:571
#, c-format
msgid "Failed to get latency: %s"
msgstr "ಅಗೋಚರತೆಯನ್ನು ಪಡೆದುಕೊಳ್ಳುವಲ್ಲಿ ವಿಫಲಗೊಂಡಿದೆ: %s"

#: ../src/utils/pacat.c:576
#, fuzzy, c-format
msgid "Time: %0.3f sec; Latency: %0.0f usec."
msgstr "ಸಮಯ: %0.3f sec; ಅಗೋಚರತೆ: %0.0f usec.  \r"

#: ../src/utils/pacat.c:595
#, c-format
msgid "pa_stream_update_timing_info() failed: %s"
msgstr "pa_stream_update_timing_info() ವಿಫಲಗೊಂಡಿದೆ: %s"

#: ../src/utils/pacat.c:605
#, c-format
msgid ""
"%s [options]\n"
"\n"
"  -h, --help                            Show this help\n"
"      --version                         Show version\n"
"\n"
"  -r, --record                          Create a connection for recording\n"
"  -p, --playback                        Create a connection for playback\n"
"\n"
"  -v, --verbose                         Enable verbose operations\n"
"\n"
"  -s, --server=SERVER                   The name of the server to connect "
"to\n"
"  -d, --device=DEVICE                   The name of the sink/source to "
"connect to\n"
"  -n, --client-name=NAME                How to call this client on the "
"server\n"
"      --stream-name=NAME                How to call this stream on the "
"server\n"
"      --volume=VOLUME                   Specify the initial (linear) volume "
"in range 0...65536\n"
"      --rate=SAMPLERATE                 The sample rate in Hz (defaults to "
"44100)\n"
"      --format=SAMPLEFORMAT             The sample type, one of s16le, "
"s16be, u8, float32le,\n"
"                                        float32be, ulaw, alaw, s32le, s32be, "
"s24le, s24be,\n"
"                                        s24-32le, s24-32be (defaults to "
"s16ne)\n"
"      --channels=CHANNELS               The number of channels, 1 for mono, "
"2 for stereo\n"
"                                        (defaults to 2)\n"
"      --channel-map=CHANNELMAP          Channel map to use instead of the "
"default\n"
"      --fix-format                      Take the sample format from the sink "
"the stream is\n"
"                                        being connected to.\n"
"      --fix-rate                        Take the sampling rate from the sink "
"the stream is\n"
"                                        being connected to.\n"
"      --fix-channels                    Take the number of channels and the "
"channel map\n"
"                                        from the sink the stream is being "
"connected to.\n"
"      --no-remix                        Don't upmix or downmix channels.\n"
"      --no-remap                        Map channels by index instead of "
"name.\n"
"      --latency=BYTES                   Request the specified latency in "
"bytes.\n"
"      --process-time=BYTES              Request the specified process time "
"per request in bytes.\n"
"      --property=PROPERTY=VALUE         Set the specified property to the "
"specified value.\n"
"      --raw                             Record/play raw PCM data.\n"
"      --file-format=FFORMAT             Record/play formatted PCM data.\n"
"      --list-file-formats               List available file formats.\n"
msgstr ""
"%s [ಆಯ್ಕೆಗಳು]\n"
"\n"
"  -h, --help                            ಈ ನೆರವನ್ನು ತೋರಿಸು\n"
"      --version                         ಆವೃತ್ತಿಯನ್ನು ತೋರಿಸು\n"
"\n"
"  -r, --record                          ರೆಕಾರ್ಡಿಂಗಿಗಾಗಿ ಒಂದು ಸಂಪರ್ಕವನ್ನು ರಚಿಸು\n"
"  -p, --playback                        ಪ್ಲೇಬ್ಯಾಕಿಗಾಗಿ ಒಂದು ಸಂಪರ್ಕವನ್ನು ರಚಿಸು\n"
"\n"
"  -v, --verbose                         ವರ್ಬೋಸ್ ಕಾರ್ಯವನ್ನು ಶಕ್ತಗೊಳಿಸು\n"
"\n"
"  -s, --server=SERVER                   ಸಂಪರ್ಕಸಾಧಿಸಬೇಕಿರುವ ಪರಿಚಾರಕದ ಹೆಸರು\n"
"  -d, --device=DEVICE                   ಸಂಪರ್ಕಸಾಧಿಸಬೇಕಿರುವ ಸಿಂಕಿನ/ಆಕರದ ಹೆಸರು\n"
"  -n, --client-name=NAME                ಪರಿಚಾರಕದಲ್ಲಿ ಈ ಕ್ಲೈಂಟಿನಲ್ಲಿ ಏನೆಂದು "
"ಕರೆಯಬೇಕು\n"
"      --stream-name=NAME                ಪರಿಚಾರಕದಲ್ಲಿ ಈ ಸ್ಟ್ರೀಮ್ ಅನ್ನು ಏನೆಂದು "
"ಕರೆಯಬೇಕು\n"
"      --volume=VOLUME                   ಆರಂಭಿಕ (ರೇಖೀಯ) ಪರಿಮಾಣವನ್ನು 0...65536 "
"ವ್ಯಾಪ್ತಿಯಲ್ಲಿ ತೋರಿಸು\n"
"      --rate=SAMPLERATE                 ನಮೂನೆಯ ದರ Hz ನಲ್ಲಿ (ಪೂರ್ವನಿಯೊಜಿತವು "
"44100 ಆಗಿರುತ್ತದೆ)\n"
"      --format=SAMPLEFORMAT             ನಮೂನೆಯ ಬಗೆ, s16le, s16be, u8, "
"float32le ಗಳಲ್ಲಿ ಒಂದು,\n"
"                                        float32be, ulaw, alaw, s32le, s32be "
"(ಪೂರ್ವನಿಯೋಜಿತವು s16ne ಆಗಿರುತ್ತದೆ)\n"
"      --channels=CHANNELS               ಚಾನಲ್‌ಗಳ ಸಂಖ್ಯೆ, ಮೋನೊಗಾಗಿ 1, "
"ಸ್ಟೀರಿಯೋಗಾಗಿ 2 ಆಗಿರುತ್ತದೆ\n"
"                                        (ಪೂರ್ವನಿಯೊಜಿತವು 2 ಆಗಿರುತ್ತದೆ)\n"
"      --channel-map=CHANNELMAP          ಪೂರ್ವನಿಯೋಜಿತದ ಬದಲಿಗೆ ಬಳಸಬೇಕಿರುವ ಚಾನಲ್ "
"ನಕ್ಷೆ\n"
"      --fix-format                      ಸ್ಟ್ರೀಮ್ ಸಂಪರ್ಕಿತಗೊಳ್ಳಲಿರುವ ಸಿಂಕಿನಿಂದ "
"ನಮೂನೆಯ\n"
"                                        ರಚನೆಯನ್ನು ತೆಗೆದುಕೊ.\n"
"      --fix-rate                        ಸ್ಟ್ರೀಮ್ ಸಂಪರ್ಕಿತಗೊಳ್ಳಲಿರುವ ಸಿಂಕಿನಿಂದ "
"ನಮೂನೆಯ\n"
"                                        ದರವನ್ನು ತೆಗೆದುಕೊ.\n"
"      --fix-channels                    ಸ್ಟ್ರೀಮ್ ಸಂಪರ್ಕಿತಗೊಳ್ಳಲಿರುವ ಸಿಂಕಿನಿಂದ "
"ಚಾನಲ್‌ಗಳ ಸಂಖ್ಯೆ\n"
"                                        ಹಾಗು ಚಾನಲ್‌ನ ನಕ್ಷೆಯನ್ನು ತೆಗೆದುಕೊ.\n"
"      --no-remix                        ಚಾನಲ್‌ಗಳನ್ನು upmix ಅಥವ downmix ಮಾಡಬೇಡ.\n"
"      --no-remap                        ಚಾನಲ್‌ಗಳನ್ನು ಹೆಸರುಗಳ ಬದಲಿಗೆ ಸೂಚಿಯಿಂದ "
"ಮ್ಯಾಪ್ ಮಾಡು.\n"
"      --latency=BYTES                   ಸೂಚಿಸಲಾದ ಅಗೋಚರತೆಯನ್ನು ಬೈಟ್‌ಗಳಲ್ಲಿ ಮನವಿ "
"ಮಾಡು.\n"
"      --process-time=BYTES              ಸೂಚಿಸಲಾದ ಪ್ರತಿ ಮನವಿಯ ಪ್ರಕ್ರಿಯೆಯ ಸಮಯವನ್ನು "
"ಬೈಟ್‌ಗಳಲ್ಲಿ ಮನವಿ ಮಾಡು.\n"
"      --property=PROPERTY=VALUE         ನಿಶ್ಚಿತ ಗುಣಲಕ್ಷಣವನ್ನು ನಿಶ್ಚಿತ ಮೌಲ್ಯವನ್ನು "
"ಹೊಂದಿಸಿ.\n"
"      --raw                             ಕಚ್ಛಾ PCM ದತ್ತಾಂಶವನ್ನು ರೆಕಾರ್ಡು ಮಾಡು/"
"ಚಲಾಯಿಸು.\n"
"      --file-format=FFORMAT             ಫಾರ್ಮಾಟ್ ಮಾಡಲಾದ PCM ದತ್ತಾಂಶವನ್ನು ರೆಕಾರ್ಡು "
"ಮಾಡು/ಚಲಾಯಿಸು.\n"
"      --list-file-formats               ಲಭ್ಯವಿರುವ ಕಡತ ವಿನ್ಯಾಸಗಳ ಪಟ್ಟಿ.\n"

#: ../src/utils/pacat.c:727
#, c-format
msgid ""
"pacat %s\n"
"Compiled with libpulse %s\n"
"Linked with libpulse %s\n"
msgstr ""
"pacat %s\n"
"libpulse %s ನೊಂದಿಗೆ ಕಂಪೈಲ್ ಮಾಡಲಾಗಿದೆ\n"
"libpulse %s ನೊಂದಿಗೆ ಜೋಡಿಸಲಾಗಿದೆ\n"

#: ../src/utils/pacat.c:760 ../src/utils/pactl.c:953
#, c-format
msgid "Invalid client name '%s'"
msgstr "ಅಮಾನ್ಯವಾದ ಕ್ಲೈಂಟಿನ ಹೆಸರು '%s'"

#: ../src/utils/pacat.c:775
#, c-format
msgid "Invalid stream name '%s'"
msgstr "ಅಮಾನ್ಯವಾದ ಸ್ಟ್ರೀಮ್‌ನ ಹೆಸರು '%s'"

#: ../src/utils/pacat.c:812
#, c-format
msgid "Invalid channel map '%s'"
msgstr "ಅಮಾನ್ಯವಾದ ಚಾನಲ್ ನಕ್ಷೆ '%s'"

#: ../src/utils/pacat.c:841
#, c-format
msgid "Invalid latency specification '%s'"
msgstr "ಅಮಾನ್ಯವಾದ ಅಗೋಚರತೆ ವಿವರಣೆ '%s'"

#: ../src/utils/pacat.c:848
#, c-format
msgid "Invalid process time specification '%s'"
msgstr "ಅಮಾನ್ಯವಾದ ಪ್ರಕ್ರಿಯೆ ಸಮಯದ ವಿವರಣೆ '%s'"

#: ../src/utils/pacat.c:860
#, c-format
msgid "Invalid property '%s'"
msgstr "ಅಮಾನ್ಯವಾದ ಗುಣಲಕ್ಷಣ '%s'"

#: ../src/utils/pacat.c:877
#, c-format
msgid "Unknown file format %s."
msgstr "ಅಮಾನ್ಯವಾದ ಕಡತ ವಿನ್ಯಾಸ %s."

#: ../src/utils/pacat.c:896
msgid "Invalid sample specification"
msgstr "ಅಮಾನ್ಯವಾದ ನಮೂನೆ ವಿವರ"

#: ../src/utils/pacat.c:906
#, c-format
msgid "open(): %s"
msgstr "open(): %s"

#: ../src/utils/pacat.c:911
#, c-format
msgid "dup2(): %s"
msgstr "dup2(): %s"

#: ../src/utils/pacat.c:918
msgid "Too many arguments."
msgstr "ಬಹಳಷ್ಟು ಆರ್ಗುಮೆಂಟ್‌ಗಳು."

#: ../src/utils/pacat.c:929
msgid "Failed to generate sample specification for file."
msgstr "ನಮೂನೆಯ ಮಾಹಿತಿಯನ್ನು ಪಡೆದುಕೊಳ್ಳುವಲ್ಲಿ ವಿಫಲಗೊಂಡಿದೆ."

#: ../src/utils/pacat.c:949
msgid "Failed to open audio file."
msgstr "ಧ್ವನಿ ಕಡತವನ್ನು ತೆರೆಯುವಲ್ಲಿ ವಿಫಲಗೊಂಡಿದೆ."

#: ../src/utils/pacat.c:955
msgid ""
"Warning: specified sample specification will be overwritten with "
"specification from file."
msgstr ""
"ಎಚ್ಚರಿಕೆ: ಸೂಚಿಸಲಾದ ನಮೂನೆ ವಿವರಣೆಯನ್ನು ಕಡತದಲ್ಲಿನ ವಿವರಣೆಯಿಂದ ತಿದ್ದಿಬರೆಯಲಾಗುತ್ತದೆ."

<<<<<<< HEAD
#: ../src/utils/pacat.c:958 ../src/utils/pactl.c:997
=======
#: ../src/utils/pacat.c:959 ../src/utils/pactl.c:997
>>>>>>> 4f24a625
msgid "Failed to determine sample specification from file."
msgstr "ಕಡತದಿಂದ ನಮೂನೆಯ ವಿವರಣೆಯನ್ನು ನಿರ್ಧರಿಸುವಲ್ಲಿ ವಿಫಲಗೊಂಡಿದೆ."

#: ../src/utils/pacat.c:967
msgid "Warning: Failed to determine channel map from file."
msgstr "ಎಚ್ಚರಿಕೆ: ಕಡತದಿಂದ ಚಾನಲ್ ನಕ್ಷೆಯನ್ನು ನಿರ್ಧರಿಸುವಲ್ಲಿ ವಿಫಲಗೊಂಡಿದೆ."

#: ../src/utils/pacat.c:978
msgid "Channel map doesn't match sample specification"
msgstr "ಚಾನಲ್ ನಕ್ಷೆಯು ನಮೂನೆಯ ವಿವರಣೆಯೊಂದಿಗೆ ತಾಳೆಯಾಗುತ್ತಿಲ್ಲ"

#: ../src/utils/pacat.c:989
msgid "Warning: failed to write channel map to file."
msgstr "ಎಚ್ಚರಿಕೆ: ಕಡತಕ್ಕೆ ಚಾನಲ್ ನಕ್ಷೆಯನ್ನು ಬರೆಯುವಲ್ಲಿ ವಿಫಲಗೊಂಡಿದೆ."

#: ../src/utils/pacat.c:1004
#, c-format
<<<<<<< HEAD
msgid ""
"Opening a %s stream with sample specification '%s' and channel map '%s'."
=======
msgid "Opening a %s stream with sample specification '%s' and channel map '%s'."
>>>>>>> 4f24a625
msgstr ""
"ಒಂದು %s ಸ್ಟ್ರೀಮ್‌ ಅನ್ನು ನಮೂನೆ ವಿವರಣೆ '%s' ಯೊಂದಿಗೆ ಹಾಗು ಚಾನಲ್ ನಕ್ಷೆ '%s' ಯೊಂದಿಗೆ "
"ತೆರೆಯಲಾಗುತ್ತಿದೆ."

#: ../src/utils/pacat.c:1005
msgid "recording"
msgstr "ರೆಕಾರ್ಡಿಂಗ್"

#: ../src/utils/pacat.c:1005
msgid "playback"
msgstr "ಪ್ಲೇಬ್ಯಾಕ್‌"

<<<<<<< HEAD
#: ../src/utils/pacat.c:1031 ../src/utils/pactl.c:1267
=======
#: ../src/utils/pacat.c:1032 ../src/utils/pactl.c:1267
>>>>>>> 4f24a625
msgid "pa_mainloop_new() failed."
msgstr "pa_mainloop_new() ವಿಫಲಗೊಂಡಿದೆ."

#: ../src/utils/pacat.c:1050
msgid "io_new() failed."
msgstr "io_new() ವಿಫಲಗೊಂಡಿದೆ."

<<<<<<< HEAD
#: ../src/utils/pacat.c:1057 ../src/utils/pactl.c:1279
msgid "pa_context_new() failed."
msgstr "pa_context_new() ವಿಫಲಗೊಂಡಿದೆ."

#: ../src/utils/pacat.c:1065 ../src/utils/pactl.c:1285
=======
#: ../src/utils/pacat.c:1058 ../src/utils/pactl.c:1279
msgid "pa_context_new() failed."
msgstr "pa_context_new() ವಿಫಲಗೊಂಡಿದೆ."

#: ../src/utils/pacat.c:1066 ../src/utils/pactl.c:1285
>>>>>>> 4f24a625
#, c-format
msgid "pa_context_connect() failed: %s"
msgstr "pa_context_connect() ವಿಫಲಗೊಂಡಿದೆ: %s"

#: ../src/utils/pacat.c:1071
msgid "pa_context_rttime_new() failed."
msgstr "pa_context_rttime_new() ವಿಫಲಗೊಂಡಿದೆ."

<<<<<<< HEAD
#: ../src/utils/pacat.c:1078 ../src/utils/pactl.c:1290
=======
#: ../src/utils/pacat.c:1079 ../src/utils/pactl.c:1290
>>>>>>> 4f24a625
msgid "pa_mainloop_run() failed."
msgstr "pa_mainloop_run() ವಿಫಲಗೊಂಡಿದೆ."

#: ../src/utils/pasuspender.c:81
#, c-format
msgid "fork(): %s\n"
msgstr "ಫೋರ್ಕ್(): %s\n"

#: ../src/utils/pasuspender.c:92
#, c-format
msgid "execvp(): %s\n"
msgstr "execvp(): %s\n"

#: ../src/utils/pasuspender.c:109
#, c-format
msgid "Failure to suspend: %s\n"
msgstr "ಸ್ಥಗಿತಗೊಳಿಸಲು ವಿಫಲಗೊಂಡಿದೆ: %s\n"

#: ../src/utils/pasuspender.c:124
#, c-format
msgid "Failure to resume: %s\n"
msgstr "ಮರಳಿ ಆರಂಭಿಸಲು ವಿಫಲಗೊಂಡಿದೆ: %s\n"

#: ../src/utils/pasuspender.c:147
#, c-format
msgid "WARNING: Sound server is not local, not suspending.\n"
msgstr "ಎಚ್ಚರಿಕೆ: ಧ್ವನಿ ಪರಿಚಾರಕವು ಸ್ಥಳೀಯವಾಗಿಲ್ಲ, ತಾತ್ಕಾಲಿಕವಾಗಿ ತಡೆಹಿಡಿಯಲಾಗುತ್ತಿಲ್ಲ.\n"

#: ../src/utils/pasuspender.c:159
#, c-format
msgid "Connection failure: %s\n"
msgstr "ಸಂಪರ್ಕದ ವಿಫಲತೆ: %s\n"

#: ../src/utils/pasuspender.c:176
#, c-format
msgid "Got SIGINT, exiting.\n"
msgstr "SIGINT ದೊರೆತಿದೆ, ನಿರ್ಗಮಿಸುತ್ತಿದೆ.\n"

#: ../src/utils/pasuspender.c:194
#, c-format
msgid "WARNING: Child process terminated by signal %u\n"
msgstr "ಎಚ್ಚರಿಕೆ: ಉಪ ಪ್ರಕ್ರಿಯೆಯು %u ಸಂಕೇತದೊಂದಿಗೆ ಅಂತ್ಯಗೊಂಡಿದೆ\n"

#: ../src/utils/pasuspender.c:212
#, c-format
msgid ""
"%s [options] ... \n"
"\n"
"  -h, --help                            Show this help\n"
"      --version                         Show version\n"
"  -s, --server=SERVER                   The name of the server to connect "
"to\n"
"\n"
msgstr ""
"%s [ಆಯ್ಕೆಗಳು] ... \n"
"\n"
"  -h, --help                            ಈ ನೆರವನ್ನು ತೋರಿಸು\n"
"      --version                         ಆವೃತ್ತಿಯನ್ನು ತೋರಿಸು\n"
"  -s, --server=SERVER                   ಸಂಪರ್ಕಸಾಧಿಸಬೇಕಿರುವ ಪರಿಚಾರಕದ ಹೆಸರು\n"
"\n"

#: ../src/utils/pasuspender.c:248
#, c-format
msgid ""
"pasuspender %s\n"
"Compiled with libpulse %s\n"
"Linked with libpulse %s\n"
msgstr ""
"pasuspender %s\n"
"libpulse %s ನೊಂದಿಗೆ ಕಂಪೈಲ್ ಮಾಡಲಾಗಿದೆ\n"
"libpulse %s ನೊಂದಿಗೆ ಜೋಡಿಸಲಾಗಿದೆ\n"

#: ../src/utils/pasuspender.c:277
#, c-format
msgid "pa_mainloop_new() failed.\n"
msgstr "pa_mainloop_new() ವಿಫಲಗೊಂಡಿದೆ.\n"

#: ../src/utils/pasuspender.c:290
#, c-format
msgid "pa_context_new() failed.\n"
msgstr "pa_context_new() ವಿಫಲಗೊಂಡಿದೆ.\n"

#: ../src/utils/pasuspender.c:298
#, c-format
msgid "pa_mainloop_run() failed.\n"
msgstr "pa_mainloop_run() ವಿಫಲಗೊಂಡಿದೆ.\n"

#: ../src/utils/pactl.c:135
<<<<<<< HEAD
#, fuzzy, c-format
msgid "Failed to get statistics: %s"
msgstr "ಅಂಕಿಅಂಶಗಳನ್ನು ಪಡೆದುಕೊಳ್ಳುವಲ್ಲಿ ವಿಫಲಗೊಂಡಿದೆ: %s\n"
=======
#, c-format
msgid "Failed to get statistics: %s"
msgstr "ಅಂಕಿಅಂಶಗಳನ್ನು ಪಡೆದುಕೊಳ್ಳುವಲ್ಲಿ ವಿಫಲಗೊಂಡಿದೆ: %s"
>>>>>>> 4f24a625

#: ../src/utils/pactl.c:141
#, c-format
msgid "Currently in use: %u blocks containing %s bytes total.\n"
msgstr "ಪ್ರಸಕ್ತ ಬಳಕೆಯಲ್ಲಿರುವುದು: %u ಖಂಡಗಳು ಒಟ್ಟು %s ಬೈಟ್‌ಗಳನ್ನು ಹೊಂದಿದೆ.\n"

#: ../src/utils/pactl.c:144
#, c-format
msgid "Allocated during whole lifetime: %u blocks containing %s bytes total.\n"
msgstr ""
"ಸಂಪೂರ್ಣ ಜೀವಿತಾವಧಿಯ ಸಮಯದಲ್ಲಿ ನಿಯೋಜಿಸಲಾಗಿದ್ದು: %u ಖಂಡಗಳು ಒಟ್ಟು %s ಬೈಟ್‌ಗಳನ್ನು "
"ಹೊಂದಿದೆ.\n"

#: ../src/utils/pactl.c:147
#, c-format
msgid "Sample cache size: %s\n"
msgstr "ನಮೂನೆಯ ಕ್ಯಾಶೆ ಗಾತ್ರ: %s\n"

#: ../src/utils/pactl.c:156
<<<<<<< HEAD
#, fuzzy, c-format
msgid "Failed to get server information: %s"
msgstr "ಪರಿಚಾರಕದ ಮಾಹಿತಿಯನ್ನು ಪಡೆದುಕೊಳ್ಳುವಲ್ಲಿ ವಿಫಲಗೊಂಡಿದೆ: %s\n"
=======
#, c-format
msgid "Failed to get server information: %s"
msgstr "ಪರಿಚಾರಕದ ಮಾಹಿತಿಯನ್ನು ಪಡೆದುಕೊಳ್ಳುವಲ್ಲಿ ವಿಫಲಗೊಂಡಿದೆ: %s"
>>>>>>> 4f24a625

#: ../src/utils/pactl.c:164
#, c-format
msgid ""
"User name: %s\n"
"Host Name: %s\n"
"Server Name: %s\n"
"Server Version: %s\n"
"Default Sample Specification: %s\n"
"Default Channel Map: %s\n"
"Default Sink: %s\n"
"Default Source: %s\n"
"Cookie: %08x\n"
msgstr ""
"ಬಳಕೆದಾರ ಹೆಸರು: %s\n"
"ಅತಿಥೇಯದ ಹೆಸರು: %s\n"
"ಪರಿಚಾರಕದ ಹೆಸರು: %s\n"
"ಪರಿಚಾರಕ ಆವೃತ್ತಿ: %s\n"
"ಪೂರ್ವನಿಯೋಜಿತ ನಮೂನೆ ವಿವರಣೆ: %s\n"
"ಪೂರ್ವನಿಯೋಜಿತ ಚಾನಲ್‌ ನಕ್ಷೆ: %s\n"
"ಪೂರ್ವನಿಯೋಜಿತ ಸಿಂಕ್: %s\n"
"ಪೂರ್ವನಿಯೋಜಿತ ಆಕರ: %s\n"
"ಕುಕಿ: %08x\n"

#: ../src/utils/pactl.c:205
<<<<<<< HEAD
#, fuzzy, c-format
msgid "Failed to get sink information: %s"
msgstr "ಸಿಂಕ್‌ ಮಾಹಿತಿಯನ್ನು ಪಡೆದುಕೊಳ್ಳುವಲ್ಲಿ ವಿಫಲಗೊಂಡಿದೆ: %s\n"
=======
#, c-format
msgid "Failed to get sink information: %s"
msgstr "ಸಿಂಕ್‌ ಮಾಹಿತಿಯನ್ನು ಪಡೆದುಕೊಳ್ಳುವಲ್ಲಿ ವಿಫಲಗೊಂಡಿದೆ: %s"
>>>>>>> 4f24a625

#: ../src/utils/pactl.c:221
#, c-format
msgid ""
"Sink #%u\n"
"\tState: %s\n"
"\tName: %s\n"
"\tDescription: %s\n"
"\tDriver: %s\n"
"\tSample Specification: %s\n"
"\tChannel Map: %s\n"
"\tOwner Module: %u\n"
"\tMute: %s\n"
"\tVolume: %s%s%s\n"
"\t        balance %0.2f\n"
"\tBase Volume: %s%s%s\n"
"\tMonitor Source: %s\n"
"\tLatency: %0.0f usec, configured %0.0f usec\n"
"\tFlags: %s%s%s%s%s%s\n"
"\tProperties:\n"
"\t\t%s\n"
msgstr ""
"ಸಿಂಕ್ #%u\n"
"\tಸ್ಥಿತಿ: %s\n"
"\tಹೆಸರು: %s\n"
"\tವಿವರಣೆ: %s\n"
"\tಚಾಲಕ: %s\n"
"\tನಮೂನೆ ವಿವರಣೆ: %s\n"
"\tಚಾನಲ್‌ ನಕ್ಷೆ: %s\n"
"\tಮಾಲಿಕ ಘಟಕ: %u\n"
"\tಮೂಕ: %s\n"
"\tಧ್ವನಿ ಪ್ರಮಾಣ: %s%s%s\n"
"\t        ಸಮತೋಲನ %0.2f\n"
"\tಮೂಲ ಧ್ವನಿ ಪ್ರಮಾಣ: %s%s%s\n"
"\tಮೇಲ್ವಿಚಾರಕ ಆಕರ: %s\n"
"\tಅಗೋಚರತೆ: %0.0f usec, ಸಂರಚಿತ %0.0f usec\n"
"\tಗುರುತುಗಳು: %s%s%s%s%s%s\n"
"\tಗುಣಗಳು:\n"
"\t\t%s\n"

#: ../src/utils/pactl.c:268 ../src/utils/pactl.c:360
#, c-format
msgid "\tPorts:\n"
msgstr "\tಸಂಪರ್ಕಸ್ಥಾನಗಳು:\n"

#: ../src/utils/pactl.c:274 ../src/utils/pactl.c:366
#, c-format
msgid "\tActive Port: %s\n"
msgstr "\tಸಕ್ರಿಯ ಸಂಪರ್ಕಸ್ಥಾನ: %s\n"

#: ../src/utils/pactl.c:297
<<<<<<< HEAD
#, fuzzy, c-format
msgid "Failed to get source information: %s"
msgstr "ಆಕರದ ಮಾಹಿತಿಯನ್ನು ಪಡೆದುಕೊಳ್ಳುವಲ್ಲಿ ವಿಫಲಗೊಂಡಿದೆ: %s\n"
=======
#, c-format
msgid "Failed to get source information: %s"
msgstr "ಆಕರದ ಮಾಹಿತಿಯನ್ನು ಪಡೆದುಕೊಳ್ಳುವಲ್ಲಿ ವಿಫಲಗೊಂಡಿದೆ: %s"
>>>>>>> 4f24a625

#: ../src/utils/pactl.c:313
#, c-format
msgid ""
"Source #%u\n"
"\tState: %s\n"
"\tName: %s\n"
"\tDescription: %s\n"
"\tDriver: %s\n"
"\tSample Specification: %s\n"
"\tChannel Map: %s\n"
"\tOwner Module: %u\n"
"\tMute: %s\n"
"\tVolume: %s%s%s\n"
"\t        balance %0.2f\n"
"\tBase Volume: %s%s%s\n"
"\tMonitor of Sink: %s\n"
"\tLatency: %0.0f usec, configured %0.0f usec\n"
"\tFlags: %s%s%s%s%s%s\n"
"\tProperties:\n"
"\t\t%s\n"
msgstr ""
"ಆಕರ #%u\n"
"\tಸ್ಥಿತಿ: %s\n"
"\tಹೆಸರು: %s\n"
"\tವಿವರಣೆ: %s\n"
"\tಚಾಲಕ: %s\n"
"\tನಮೂನೆ ವಿವರಣೆ: %s\n"
"\tಚಾನಲ್‌ ನಕ್ಷೆ: %s\n"
"\tಮಾಲಿಕ ಘಟಕ: %u\n"
"\tಮೂಕ: %s\n"
"\tಧ್ವನಿ ಪ್ರಮಾಣ: %s%s%s\n"
"\t        ಸಮತೋಲನ %0.2f\n"
"\tಮೂಲ ಧ್ವನಿ ಪ್ರಮಾಣ: %s%s%s\n"
"\tಸಿಂಕ್‌ನ ಮೇಲ್ವಿಚಾರಣೆ: %s\n"
"\tಅಗೋಚರತೆ: %0.0f usec, ಸಂರಚಿತ %0.0f usec\n"
"\tಗುರುತುಗಳು: %s%s%s%s%s%s\n"
"\tಗುಣಗಳು:\n"
"\t\t%s\n"

#: ../src/utils/pactl.c:345 ../src/utils/pactl.c:401 ../src/utils/pactl.c:436
#: ../src/utils/pactl.c:473 ../src/utils/pactl.c:532 ../src/utils/pactl.c:533
#: ../src/utils/pactl.c:543 ../src/utils/pactl.c:587 ../src/utils/pactl.c:588
#: ../src/utils/pactl.c:594 ../src/utils/pactl.c:637 ../src/utils/pactl.c:638
#: ../src/utils/pactl.c:645
msgid "n/a"
msgstr "ಅನ್ವಯಿಸುವುದಿಲ್ಲ"

#: ../src/utils/pactl.c:375
<<<<<<< HEAD
#, fuzzy, c-format
msgid "Failed to get module information: %s"
msgstr "ಘಟಕದ ಮಾಹಿತಿಯನ್ನು ಪಡೆದುಕೊಳ್ಳುವಲ್ಲಿ ವಿಫಲಗೊಂಡಿದೆ: %s\n"
=======
#, c-format
msgid "Failed to get module information: %s"
msgstr "ಘಟಕದ ಮಾಹಿತಿಯನ್ನು ಪಡೆದುಕೊಳ್ಳುವಲ್ಲಿ ವಿಫಲಗೊಂಡಿದೆ: %s"
>>>>>>> 4f24a625

#: ../src/utils/pactl.c:393
#, c-format
msgid ""
"Module #%u\n"
"\tName: %s\n"
"\tArgument: %s\n"
"\tUsage counter: %s\n"
"\tProperties:\n"
"\t\t%s\n"
msgstr ""
"ಘಟಕ #%u\n"
"\tಹೆಸರು: %s\n"
"\tಆರ್ಗುಮೆಂಟ್‌: %s\n"
"\tಬಳಕೆಯ ಲೆಕ್ಕಿಗ: %s\n"
"\tಗುಣಗಳು:\n"
"\t\t%s\n"

#: ../src/utils/pactl.c:412
<<<<<<< HEAD
#, fuzzy, c-format
msgid "Failed to get client information: %s"
msgstr "ಕ್ಲೈಂಟಿನ ಮಾಹಿತಿಯನ್ನು ಪಡೆದುಕೊಳ್ಳುವಲ್ಲಿ ವಿಫಲಗೊಂಡಿದೆ: %s\n"
=======
#, c-format
msgid "Failed to get client information: %s"
msgstr "ಕ್ಲೈಂಟಿನ ಮಾಹಿತಿಯನ್ನು ಪಡೆದುಕೊಳ್ಳುವಲ್ಲಿ ವಿಫಲಗೊಂಡಿದೆ: %s"
>>>>>>> 4f24a625

#: ../src/utils/pactl.c:430
#, c-format
msgid ""
"Client #%u\n"
"\tDriver: %s\n"
"\tOwner Module: %s\n"
"\tProperties:\n"
"\t\t%s\n"
msgstr ""
"ಕ್ಲೈಂಟ್‌ #%u\n"
"\tಚಾಲಕ: %s\n"
"\tಮಾಲಿಕ ಘಟಕ: %s\n"
"\tಗುಣಗಳು:\n"
"\t\t%s\n"

#: ../src/utils/pactl.c:447
<<<<<<< HEAD
#, fuzzy, c-format
msgid "Failed to get card information: %s"
msgstr "ಕಾರ್ಡಿನ ಮಾಹಿತಿಯನ್ನು ಪಡೆದುಕೊಳ್ಳುವಲ್ಲಿ ವಿಫಲಗೊಂಡಿದೆ: %s\n"
=======
#, c-format
msgid "Failed to get card information: %s"
msgstr "ಕಾರ್ಡಿನ ಮಾಹಿತಿಯನ್ನು ಪಡೆದುಕೊಳ್ಳುವಲ್ಲಿ ವಿಫಲಗೊಂಡಿದೆ: %s"
>>>>>>> 4f24a625

#: ../src/utils/pactl.c:465
#, c-format
msgid ""
"Card #%u\n"
"\tName: %s\n"
"\tDriver: %s\n"
"\tOwner Module: %s\n"
"\tProperties:\n"
"\t\t%s\n"
msgstr ""
"ಕಾರ್ಡ್ #%u\n"
"\tಹೆಸರು: %s\n"
"\tಚಾಲಕ: %s\n"
"\tಮಾಲಿಕ ಘಟಕ: %s\n"
"\tಗುಣಗಳು:\n"
"\t\t%s\n"

#: ../src/utils/pactl.c:479
#, c-format
msgid "\tProfiles:\n"
msgstr "\tಪ್ರೊಫೈಲುಗಳು:\n"

#: ../src/utils/pactl.c:485
#, c-format
msgid "\tActive Profile: %s\n"
msgstr "\tಸಕ್ರಿಯ ಪ್ರೊಫೈಲುಗಳು: %s\n"

#: ../src/utils/pactl.c:496
<<<<<<< HEAD
#, fuzzy, c-format
msgid "Failed to get sink input information: %s"
msgstr "ಸಿಂಕ್‌ ಇನ್‌ಪುಟ್ ಮಾಹಿತಿಯನ್ನು ಪಡೆದುಕೊಳ್ಳುವಲ್ಲಿ ವಿಫಲಗೊಂಡಿದೆ: %s\n"
=======
#, c-format
msgid "Failed to get sink input information: %s"
msgstr "ಸಿಂಕ್‌ ಇನ್‌ಪುಟ್ ಮಾಹಿತಿಯನ್ನು ಪಡೆದುಕೊಳ್ಳುವಲ್ಲಿ ವಿಫಲಗೊಂಡಿದೆ: %s"
>>>>>>> 4f24a625

#: ../src/utils/pactl.c:515
#, c-format
msgid ""
"Sink Input #%u\n"
"\tDriver: %s\n"
"\tOwner Module: %s\n"
"\tClient: %s\n"
"\tSink: %u\n"
"\tSample Specification: %s\n"
"\tChannel Map: %s\n"
"\tMute: %s\n"
"\tVolume: %s\n"
"\t        %s\n"
"\t        balance %0.2f\n"
"\tBuffer Latency: %0.0f usec\n"
"\tSink Latency: %0.0f usec\n"
"\tResample method: %s\n"
"\tProperties:\n"
"\t\t%s\n"
msgstr ""
"ಸಿಂಕ್ ಇನ್‌ಪುಟ್‌ #%u\n"
"\tಚಾಲಕ: %s\n"
"\tಮಾಲಿಕ ಘಟಕ: %s\n"
"\tಕ್ಲೈಂಟ್‌: %s\n"
"\tಸಿಂಕ್: %u\n"
"\tನಮೂನೆ ವಿವರಣೆ: %s\n"
"\tಚಾನಲ್‌ ನಕ್ಷೆ: %s\n"
"\tಮೂಕ: %s\n"
"\tಧ್ವನಿ ಪ್ರಮಾಣ: %s\n"
"\t        %s\n"
"\t        ಸಮತೋಲನ %0.2f\n"
"\tಬಫರಿನ ಅಗೋಚರತೆ: %0.0f usec\n"
"\tಸಿಂಕ್‌ನ ಅಗೋಚರತೆ: %0.0f usec\n"
"\tಮರುನಮೂನೆ ವಿಧಾನ: %s\n"
"\tಗುಣಗಳು:\n"
"\t\t%s\n"

#: ../src/utils/pactl.c:554
<<<<<<< HEAD
#, fuzzy, c-format
msgid "Failed to get source output information: %s"
msgstr "ಆಕರದ ಔಟ್‌ಪುಟ್ ಮಾಹಿತಿಯನ್ನು ಪಡೆದುಕೊಳ್ಳುವಲ್ಲಿ ವಿಫಲಗೊಂಡಿದೆ: %s\n"
=======
#, c-format
msgid "Failed to get source output information: %s"
msgstr "ಆಕರದ ಔಟ್‌ಪುಟ್ ಮಾಹಿತಿಯನ್ನು ಪಡೆದುಕೊಳ್ಳುವಲ್ಲಿ ವಿಫಲಗೊಂಡಿದೆ: %s"
>>>>>>> 4f24a625

#: ../src/utils/pactl.c:574
#, c-format
msgid ""
"Source Output #%u\n"
"\tDriver: %s\n"
"\tOwner Module: %s\n"
"\tClient: %s\n"
"\tSource: %u\n"
"\tSample Specification: %s\n"
"\tChannel Map: %s\n"
"\tBuffer Latency: %0.0f usec\n"
"\tSource Latency: %0.0f usec\n"
"\tResample method: %s\n"
"\tProperties:\n"
"\t\t%s\n"
msgstr ""
"ಆಕರ ಔಟ್‌ಪುಟ್‌ #%u\n"
"\tಚಾಲಕ: %s\n"
"\tಮಾಲಿಕ ಘಟಕ: %s\n"
"\tಕ್ಲೈಂಟ್‌: %s\n"
"\tಆಕರ: %u\n"
"\tನಮೂನೆ ವಿವರಣೆ: %s\n"
"\tಚಾನಲ್‌ ನಕ್ಷೆ: %s\n"
"\tಬಫರಿನ ಅಗೋಚರತೆ: %0.0f usec\n"
"\tಆಕರದ ಅಗೋಚರತೆ: %0.0f usec\n"
"\tಮರುನಮೂನೆ ವಿಧಾನ: %s\n"
"\tಗುಣಗಳು:\n"
"\t\t%s\n"

#: ../src/utils/pactl.c:605
<<<<<<< HEAD
#, fuzzy, c-format
msgid "Failed to get sample information: %s"
msgstr "ನಮೂನೆಯ ಮಾಹಿತಿಯನ್ನು ಪಡೆದುಕೊಳ್ಳುವಲ್ಲಿ ವಿಫಲಗೊಂಡಿದೆ: %s\n"
=======
#, c-format
msgid "Failed to get sample information: %s"
msgstr "ನಮೂನೆಯ ಮಾಹಿತಿಯನ್ನು ಪಡೆದುಕೊಳ್ಳುವಲ್ಲಿ ವಿಫಲಗೊಂಡಿದೆ: %s"
>>>>>>> 4f24a625

#: ../src/utils/pactl.c:623
#, c-format
msgid ""
"Sample #%u\n"
"\tName: %s\n"
"\tSample Specification: %s\n"
"\tChannel Map: %s\n"
"\tVolume: %s\n"
"\t        %s\n"
"\t        balance %0.2f\n"
"\tDuration: %0.1fs\n"
"\tSize: %s\n"
"\tLazy: %s\n"
"\tFilename: %s\n"
"\tProperties:\n"
"\t\t%s\n"
msgstr ""
"ನಮೂನೆ #%u\n"
"\tಹೆಸರು: %s\n"
"\tನಮೂನೆ ವಿವರಣೆ: %s\n"
"\tಚಾನಲ್‌ ನಕ್ಷೆ: %s\n"
"\tಧ್ವನಿ ಪ್ರಮಾಣ: %s\n"
"\t        %s\n"
"\t        ಸಮತೋಲನ %0.2f\n"
"\tಕಾಲಾವಧಿ: %0.1fs\n"
"\tಗಾತ್ರ: %s\n"
"\tಜಡ: %s\n"
"\tಕಡತಹೆಸರು: %s\n"
"\tಗುಣಗಳು:\n"
"\t\t%s\n"

#: ../src/utils/pactl.c:653 ../src/utils/pactl.c:663
<<<<<<< HEAD
#, fuzzy, c-format
msgid "Failure: %s"
msgstr "ವಿಫಲತೆ: %s\n"

#: ../src/utils/pactl.c:687
#, fuzzy, c-format
msgid "Failed to upload sample: %s"
msgstr "ನಮೂನೆಯನ್ನು ಅಪ್‌ಲೋಡ್ ಮಾಡುವಲ್ಲಿ ವಿಫಲಗೊಂಡಿದೆ: %s\n"

#: ../src/utils/pactl.c:704
#, fuzzy
msgid "Premature end of file"
msgstr "ಕಡತದ ಅಪ್ರಾಪ್ತ ಸಮಯದಲ್ಲಿ ಅಂತ್ಯ\n"

#: ../src/utils/pactl.c:863
#, fuzzy
msgid "Got SIGINT, exiting."
msgstr "SIGINT ದೊರೆತಿದೆ, ನಿರ್ಗಮಿಸುತ್ತಿದೆ.\n"

#: ../src/utils/pactl.c:869
#, fuzzy, c-format
=======
#, c-format
msgid "Failure: %s"
msgstr "ವಿಫಲತೆ: %s"

#: ../src/utils/pactl.c:687
#, c-format
msgid "Failed to upload sample: %s"
msgstr "ನಮೂನೆಯನ್ನು ಅಪ್‌ಲೋಡ್ ಮಾಡುವಲ್ಲಿ ವಿಫಲಗೊಂಡಿದೆ: %s"

#: ../src/utils/pactl.c:704
msgid "Premature end of file"
msgstr "ಕಡತದ ಅಪ್ರಾಪ್ತ ಸಮಯದಲ್ಲಿ ಅಂತ್ಯ"

#: ../src/utils/pactl.c:863
msgid "Got SIGINT, exiting."
msgstr "SIGINT ದೊರೆತಿದೆ, ನಿರ್ಗಮಿಸುತ್ತಿದೆ."

#: ../src/utils/pactl.c:869
#, c-format
>>>>>>> 4f24a625
msgid ""
"%s [options] stat\n"
"%s [options] list\n"
"%s [options] exit\n"
"%s [options] upload-sample FILENAME [NAME]\n"
"%s [options] play-sample NAME [SINK]\n"
"%s [options] remove-sample NAME\n"
"%s [options] move-sink-input SINKINPUT SINK\n"
"%s [options] move-source-output SOURCEOUTPUT SOURCE\n"
"%s [options] load-module NAME [ARGS ...]\n"
"%s [options] unload-module MODULE\n"
"%s [options] suspend-sink SINK 1|0\n"
"%s [options] suspend-source SOURCE 1|0\n"
"%s [options] set-card-profile CARD PROFILE\n"
"%s [options] set-sink-port SINK PORT\n"
"%s [options] set-source-port SOURCE PORT\n"
"%s [options] set-sink-volume SINK VOLUME\n"
"%s [options] set-source-volume SOURCE VOLUME\n"
"%s [options] set-sink-input-volume SINKINPUT VOLUME\n"
"%s [options] set-sink-mute SINK 1|0\n"
"%s [options] set-source-mute SOURCE 1|0\n"
"%s [options] set-sink-input-mute SINKINPUT 1|0\n"
"\n"
"  -h, --help                            Show this help\n"
"      --version                         Show version\n"
"\n"
"  -s, --server=SERVER                   The name of the server to connect "
"to\n"
"  -n, --client-name=NAME                How to call this client on the "
"server\n"
msgstr ""
"%s [ಆಯ್ಕೆಗಳು] stat\n"
"%s [ಆಯ್ಕೆಗಳು] list\n"
"%s [ಆಯ್ಕೆಗಳು] exit\n"
"%s [ಆಯ್ಕೆಗಳು] upload-sample FILENAME [NAME]\n"
"%s [ಆಯ್ಕೆಗಳು] play-sample NAME [SINK]\n"
"%s [ಆಯ್ಕೆಗಳು] remove-sample NAME\n"
"%s [ಆಯ್ಕೆಗಳು] move-sink-input SINKINPUT SINK\n"
"%s [ಆಯ್ಕೆಗಳು] move-source-output SOURCEOUTPUT SOURCE\n"
"%s [ಆಯ್ಕೆಗಳು] load-module NAME [ARGS ...]\n"
"%s [ಆಯ್ಕೆಗಳು] unload-module MODULE\n"
"%s [ಆಯ್ಕೆಗಳು] suspend-sink SINK 1|0\n"
"%s [ಆಯ್ಕೆಗಳು] suspend-source SOURCE 1|0\n"
"%s [ಆಯ್ಕೆಗಳು] set-card-profile CARD PROFILE\n"
"%s [ಆಯ್ಕೆಗಳು] set-sink-port SINK PORT\n"
"%s [ಆಯ್ಕೆಗಳು] set-source-port SOURCE PORT\n"
"%s [ಆಯ್ಕೆಗಳು] set-sink-volume SINK VOLUME\n"
"%s [ಆಯ್ಕೆಗಳು] set-source-volume SOURCE VOLUME\n"
"%s [ಆಯ್ಕೆಗಳು] set-sink-input-volume SINKINPUT VOLUME\n"
"%s [ಆಯ್ಕೆಗಳು] set-sink-mute SINK 1|0\n"
"%s [ಆಯ್ಕೆಗಳು] set-source-mute SOURCE 1|0\n"
"%s [ಆಯ್ಕೆಗಳು] set-sink-input-mute SINKINPUT 1|0\n"
"\n"
"  -h, --help                            ಈ ನೆರವನ್ನು ತೋರಿಸು\n"
"      --version                         ಆವೃತ್ತಿಯನ್ನು ತೋರಿಸು\n"
"\n"
"  -s, --server=SERVER                   ಸಂಪರ್ಕಸಾಧಿಸಬೇಕಿರುವ ಪರಿಚಾರಕದ ಹೆಸರು\n"
"  -n, --client-name=NAME                ಪರಿಚಾರಕದಲ್ಲಿ ಈ ಕ್ಲೈಂಟಿನಲ್ಲಿ ಏನೆಂದು "
"ಕರೆಯಬೇಕು\n"

#: ../src/utils/pactl.c:933
#, c-format
msgid ""
"pactl %s\n"
"Compiled with libpulse %s\n"
"Linked with libpulse %s\n"
msgstr ""
"pactl %s\n"
"libpulse %s ನೊಂದಿಗೆ ಕಂಪೈಲ್ ಮಾಡಲಾಗಿದೆ\n"
"libpulse %s ನೊಂದಿಗೆ ಜೋಡಿಸಲಾಗಿದೆ\n"

#: ../src/utils/pactl.c:979
<<<<<<< HEAD
#, fuzzy
msgid "Please specify a sample file to load"
msgstr "ಲೋಡ್ ಮಾಡಬೇಕಿರುವ ಒಂದು ಕಡತದ ನಮೂನೆಯನ್ನು ಸೂಚಿಸಿ\n"

#: ../src/utils/pactl.c:992
#, fuzzy
msgid "Failed to open sound file."
msgstr "ಧ್ವನಿ ಕಡತವನ್ನು ತೆರೆಯುವಲ್ಲಿ ವಿಫಲಗೊಂಡಿದೆ.\n"

#: ../src/utils/pactl.c:1004
#, fuzzy
msgid "Warning: Failed to determine sample specification from file."
msgstr "ಎಚ್ಚರಿಕೆ: ಕಡತದಿಂದ ನಮೂನೆಯ ವಿವರವನ್ನು ನಿರ್ಧರಿಸುವಲ್ಲಿ ವಿಫಲಗೊಂಡಿದೆ.\n"

#: ../src/utils/pactl.c:1014
#, fuzzy
msgid "You have to specify a sample name to play"
msgstr "ಚಲಾಯಿಸಲು ನೀವು ಒಂದು ನಮೂನೆಯ ಹೆಸರನ್ನು ಸೂಚಿಸಬೇಕಾಗುತ್ತದೆ\n"

#: ../src/utils/pactl.c:1026
#, fuzzy
msgid "You have to specify a sample name to remove"
msgstr "ತೆಗೆದು ಹಾಕಲು ನೀವು ಒಂದು ನಮೂನೆಯ ಹೆಸರನ್ನು ಸೂಚಿಸಬೇಕು\n"

#: ../src/utils/pactl.c:1035
#, fuzzy
msgid "You have to specify a sink input index and a sink"
msgstr "ನೀವು ಒಂದು ಸಿಂಕ್ ಇನ್‌ಪುಟ್ ಸೂಚಿಯನ್ನು ಹಾಗು ಒಂದು ಸಿಂಕ್‌ ಅನ್ನು ಸೂಚಿಸಬೇಕು.\n"

#: ../src/utils/pactl.c:1045
#, fuzzy
msgid "You have to specify a source output index and a source"
msgstr "ನೀವು ಒಂದು ಆಕರ ಔಟ್‌ಪುಟ್ ಸೂಚಿಯನ್ನು ಹಾಗು ಒಂದು ಆಕರವನ್ನು ಸೂಚಿಸಬೇಕು.\n"

#: ../src/utils/pactl.c:1060
#, fuzzy
msgid "You have to specify a module name and arguments."
msgstr "ನೀವು ಒಂದು ಘಟಕದ ಹೆಸರನ್ನು ಹಾಗು ಆರ್ಗುಮೆಂಟುಗಳನ್ನು ಸೂಚಿಸಬೇಕು\n"

#: ../src/utils/pactl.c:1080
#, fuzzy
msgid "You have to specify a module index"
msgstr "ನೀವು ಒಂದು ಘಟಕ ಸೂಚಿಯನ್ನು ಸೂಚಿಸಬೇಕು\n"

#: ../src/utils/pactl.c:1090
#, fuzzy
msgid ""
"You may not specify more than one sink. You have to specify a boolean value."
=======
msgid "Please specify a sample file to load"
msgstr "ಲೋಡ್ ಮಾಡಬೇಕಿರುವ ಒಂದು ಕಡತದ ನಮೂನೆಯನ್ನು ಸೂಚಿಸಿ"

#: ../src/utils/pactl.c:992
msgid "Failed to open sound file."
msgstr "ಧ್ವನಿ ಕಡತವನ್ನು ತೆರೆಯುವಲ್ಲಿ ವಿಫಲಗೊಂಡಿದೆ."

#: ../src/utils/pactl.c:1004
msgid "Warning: Failed to determine sample specification from file."
msgstr "ಎಚ್ಚರಿಕೆ: ಕಡತದಿಂದ ನಮೂನೆಯ ವಿವರವನ್ನು ನಿರ್ಧರಿಸುವಲ್ಲಿ ವಿಫಲಗೊಂಡಿದೆ."

#: ../src/utils/pactl.c:1014
msgid "You have to specify a sample name to play"
msgstr "ಚಲಾಯಿಸಲು ನೀವು ಒಂದು ನಮೂನೆಯ ಹೆಸರನ್ನು ಸೂಚಿಸಬೇಕಾಗುತ್ತದೆ"

#: ../src/utils/pactl.c:1026
msgid "You have to specify a sample name to remove"
msgstr "ತೆಗೆದು ಹಾಕಲು ನೀವು ಒಂದು ನಮೂನೆಯ ಹೆಸರನ್ನು ಸೂಚಿಸಬೇಕು"

#: ../src/utils/pactl.c:1035
msgid "You have to specify a sink input index and a sink"
msgstr "ನೀವು ಒಂದು ಸಿಂಕ್ ಇನ್‌ಪುಟ್ ಸೂಚಿಯನ್ನು ಹಾಗು ಒಂದು ಸಿಂಕ್‌ ಅನ್ನು ಸೂಚಿಸಬೇಕು."

#: ../src/utils/pactl.c:1045
msgid "You have to specify a source output index and a source"
msgstr "ನೀವು ಒಂದು ಆಕರ ಔಟ್‌ಪುಟ್ ಸೂಚಿಯನ್ನು ಹಾಗು ಒಂದು ಆಕರವನ್ನು ಸೂಚಿಸಬೇಕು."

#: ../src/utils/pactl.c:1060
msgid "You have to specify a module name and arguments."
msgstr "ನೀವು ಒಂದು ಘಟಕದ ಹೆಸರನ್ನು ಹಾಗು ಆರ್ಗುಮೆಂಟುಗಳನ್ನು ಸೂಚಿಸಬೇಕು."

#: ../src/utils/pactl.c:1080
msgid "You have to specify a module index"
msgstr "ನೀವು ಒಂದು ಘಟಕ ಸೂಚಿಯನ್ನು ಸೂಚಿಸಬೇಕು"

#: ../src/utils/pactl.c:1090
msgid "You may not specify more than one sink. You have to specify a boolean value."
>>>>>>> 4f24a625
msgstr ""
"ನೀವು ಒಂದಕ್ಕಿಂತ ಹೆಚ್ಚಿನ ಸಿಂಕನ್ನು ಸೂಚಿಸಲಾಗುವುದಿಲ್ಲ. ನೀವು ಒಂದು ಬೂಲಿಯನ್‌ ಮೌಲ್ಯವನ್ನು "
"ಸೂಚಿಸಬೇಕಾಗುತ್ತದೆ."

#: ../src/utils/pactl.c:1103
<<<<<<< HEAD
#, fuzzy
=======
>>>>>>> 4f24a625
msgid ""
"You may not specify more than one source. You have to specify a boolean "
"value."
msgstr ""
"ನೀವು ಒಂದಕ್ಕಿಂತ ಹೆಚ್ಚಿನ ಆಕರವನ್ನು ಸೂಚಿಸಲಾಗುವುದಿಲ್ಲ. ನೀವು ಒಂದು ಬೂಲಿಯನ್‌ ಮೌಲ್ಯವನ್ನು "
"ಸೂಚಿಸಬೇಕಾಗುತ್ತದೆ."

#: ../src/utils/pactl.c:1115
msgid "You have to specify a card name/index and a profile name"
msgstr "ಒಂದು ಕಾರ್ಡಿನ ಹೆಸರು/ಸೂಚಿಯನ್ನು ಹಾಗು ಪ್ರೊಫೈಲ್‌ ಹೆಸರನ್ನು ಸೂಚಿಸಬೇಕು"

#: ../src/utils/pactl.c:1126
msgid "You have to specify a sink name/index and a port name"
msgstr "ನೀವು ಒಂದು ಸಿಂಕಿನ ಹೆಸರು/ಸೂಚಿಯನ್ನು ಹಾಗು ಸಂಪರ್ಕಸ್ಥಾನದ ಹೆಸರನ್ನು ಸೂಚಿಸಬೇಕು"

#: ../src/utils/pactl.c:1137
msgid "You have to specify a source name/index and a port name"
msgstr "ನೀವು ಒಂದು ಆಕರದ ಹೆಸರು/ಸೂಚಿಯನ್ನು ಹಾಗು ಸಂಪರ್ಕಸ್ಥಾನದ ಹೆಸರನ್ನು ಸೂಚಿಸಬೇಕು"

#: ../src/utils/pactl.c:1149
msgid "You have to specify a sink name/index and a volume"
msgstr "ನೀವು ಒಂದು ಸಿಂಕಿನ ಹೆಸರು/ಸೂಚಿಯನ್ನು ಹಾಗು ಸಂಪರ್ಕಸ್ಥಾನದ ಹೆಸರನ್ನು ಸೂಚಿಸಬೇಕು"

#: ../src/utils/pactl.c:1154 ../src/utils/pactl.c:1171
#: ../src/utils/pactl.c:1193 ../src/utils/pactl.c:1209
#: ../src/utils/pactl.c:1226 ../src/utils/pactl.c:1248
msgid "Invalid volume specification"
msgstr "ಅಮಾನ್ಯವಾದ ಧ್ವನಿ ಪ್ರಮಾಣದ ವಿವರ"

<<<<<<< HEAD
#: ../src/utils/pactl.c:1115
#, fuzzy
msgid "You have to specify a card name/index and a profile name"
msgstr "ಒಂದು ಕಾರ್ಡಿನ ಹೆಸರು/ಸೂಚಿಯನ್ನು ಹಾಗು ಪ್ರೊಫೈಲ್‌ ಹೆಸರನ್ನು ಸೂಚಿಸಬೇಕು\n"

#: ../src/utils/pactl.c:1126
#, fuzzy
msgid "You have to specify a sink name/index and a port name"
msgstr "ನೀವು ಒಂದು ಸಿಂಕಿನ ಹೆಸರು/ಸೂಚಿಯನ್ನು ಹಾಗು ಸಂಪರ್ಕಸ್ಥಾನದ ಹೆಸರನ್ನು ಸೂಚಿಸಬೇಕು\n"

#: ../src/utils/pactl.c:1137
#, fuzzy
msgid "You have to specify a source name/index and a port name"
msgstr "ನೀವು ಒಂದು ಆಕರದ ಹೆಸರು/ಸೂಚಿಯನ್ನು ಹಾಗು ಸಂಪರ್ಕಸ್ಥಾನದ ಹೆಸರನ್ನು ಸೂಚಿಸಬೇಕು\n"

#: ../src/utils/pactl.c:1149
#, fuzzy
msgid "You have to specify a sink name/index and a volume"
msgstr "ನೀವು ಒಂದು ಸಿಂಕಿನ ಹೆಸರು/ಸೂಚಿಯನ್ನು ಹಾಗು ಸಂಪರ್ಕಸ್ಥಾನದ ಹೆಸರನ್ನು ಸೂಚಿಸಬೇಕು\n"

#: ../src/utils/pactl.c:1154 ../src/utils/pactl.c:1171
#: ../src/utils/pactl.c:1193 ../src/utils/pactl.c:1209
#: ../src/utils/pactl.c:1226 ../src/utils/pactl.c:1248
#, fuzzy
msgid "Invalid volume specification"
msgstr "ಅಮಾನ್ಯವಾದ ನಮೂನೆ ವಿವರ"

#: ../src/utils/pactl.c:1166
#, fuzzy
msgid "You have to specify a source name/index and a volume"
msgstr "ನೀವು ಒಂದು ಆಕರದ ಹೆಸರು/ಸೂಚಿಯನ್ನು ಹಾಗು ಸಂಪರ್ಕಸ್ಥಾನದ ಹೆಸರನ್ನು ಸೂಚಿಸಬೇಕು\n"

#: ../src/utils/pactl.c:1183
#, fuzzy
msgid "You have to specify a sink input index and a volume"
msgstr "ನೀವು ಒಂದು ಸಿಂಕ್ ಇನ್‌ಪುಟ್ ಸೂಚಿಯನ್ನು ಹಾಗು ಒಂದು ಸಿಂಕ್‌ ಅನ್ನು ಸೂಚಿಸಬೇಕು.\n"

#: ../src/utils/pactl.c:1188
msgid "Invalid sink input index"
msgstr ""

#: ../src/utils/pactl.c:1204
#, fuzzy
msgid "You have to specify a sink name/index and a mute boolean"
msgstr "ನೀವು ಒಂದು ಸಿಂಕಿನ ಹೆಸರು/ಸೂಚಿಯನ್ನು ಹಾಗು ಸಂಪರ್ಕಸ್ಥಾನದ ಹೆಸರನ್ನು ಸೂಚಿಸಬೇಕು\n"

#: ../src/utils/pactl.c:1221
#, fuzzy
msgid "You have to specify a source name/index and a mute boolean"
msgstr "ನೀವು ಒಂದು ಆಕರದ ಹೆಸರು/ಸೂಚಿಯನ್ನು ಹಾಗು ಸಂಪರ್ಕಸ್ಥಾನದ ಹೆಸರನ್ನು ಸೂಚಿಸಬೇಕು\n"

#: ../src/utils/pactl.c:1238
#, fuzzy
msgid "You have to specify a sink input index and a mute boolean"
msgstr "ನೀವು ಒಂದು ಸಿಂಕ್ ಇನ್‌ಪುಟ್ ಸೂಚಿಯನ್ನು ಹಾಗು ಒಂದು ಸಿಂಕ್‌ ಅನ್ನು ಸೂಚಿಸಬೇಕು.\n"

#: ../src/utils/pactl.c:1243
#, fuzzy
msgid "Invalid sink input index specification"
msgstr "ಅಮಾನ್ಯವಾದ ನಮೂನೆ ವಿವರ"

#: ../src/utils/pactl.c:1262
#, fuzzy
msgid "No valid command specified."
msgstr "ಯಾವುದೆ ಆಜ್ಞೆಯನ್ನು ಸೂಚಿಸಲಾಗಿಲ್ಲ.\n"
=======
#: ../src/utils/pactl.c:1166
msgid "You have to specify a source name/index and a volume"
msgstr "ನೀವು ಒಂದು ಆಕರದ ಹೆಸರು/ಸೂಚಿಯನ್ನು ಹಾಗು ಸಂಪರ್ಕಸ್ಥಾನದ ಹೆಸರನ್ನು ಸೂಚಿಸಬೇಕು"

#: ../src/utils/pactl.c:1183
msgid "You have to specify a sink input index and a volume"
msgstr "ನೀವು ಒಂದು ಸಿಂಕ್ ಇನ್‌ಪುಟ್ ಸೂಚಿಯನ್ನು ಹಾಗು ಒಂದು ಸಿಂಕ್‌ ಅನ್ನು ಸೂಚಿಸಬೇಕು"

#: ../src/utils/pactl.c:1188
msgid "Invalid sink input index"
msgstr "ಅಮಾನ್ಯವಾದ ಸಿಂಕ್ ಇನ್‌ಪುಟ್ ಸೂಚಿ"

#: ../src/utils/pactl.c:1204
msgid "You have to specify a sink name/index and a mute boolean"
msgstr "ನೀವು ಒಂದು ಸಿಂಕಿನ ಹೆಸರು/ಸೂಚಿಯನ್ನು ಹಾಗು ಸಂಪರ್ಕಸ್ಥಾನದ ಹೆಸರನ್ನು ಸೂಚಿಸಬೇಕು"

#: ../src/utils/pactl.c:1221
msgid "You have to specify a source name/index and a mute boolean"
msgstr "ನೀವು ಒಂದು ಆಕರದ ಹೆಸರು/ಸೂಚಿಯನ್ನು ಹಾಗು ಸಂಪರ್ಕಸ್ಥಾನದ ಹೆಸರನ್ನು ಸೂಚಿಸಬೇಕು"

#: ../src/utils/pactl.c:1238
msgid "You have to specify a sink input index and a mute boolean"
msgstr "ನೀವು ಒಂದು ಸಿಂಕ್ ಇನ್‌ಪುಟ್ ಸೂಚಿಯನ್ನು ಹಾಗು ಒಂದು ಸಿಂಕ್‌ ಅನ್ನು ಸೂಚಿಸಬೇಕು"

#: ../src/utils/pactl.c:1243
msgid "Invalid sink input index specification"
msgstr "ಅಮಾನ್ಯವಾದ ಸಿಂಕ್ ಇನ್‌ಪುಟ್ ಸೂಚಿ ವಿವರ"

#: ../src/utils/pactl.c:1262
msgid "No valid command specified."
msgstr "ಮಾನ್ಯವಾದ ಯಾವುದೆ ಆಜ್ಞೆಯನ್ನು ಸೂಚಿಸಲಾಗಿಲ್ಲ."
>>>>>>> 4f24a625

#: ../src/utils/pax11publish.c:61
#, c-format
msgid ""
"%s [-D display] [-S server] [-O sink] [-I source] [-c file]  [-d|-e|-i|-r]\n"
"\n"
" -d    Show current PulseAudio data attached to X11 display (default)\n"
" -e    Export local PulseAudio data to X11 display\n"
" -i    Import PulseAudio data from X11 display to local environment "
"variables and cookie file.\n"
" -r    Remove PulseAudio data from X11 display\n"
msgstr ""
"%s [-D display] [-S server] [-O sink] [-I source] [-c file]  [-d|-e|-i|-r]\n"
"\n"
" -d    X11 ಪ್ರದರ್ಶಕಕ್ಕೆ ಲಗತ್ತಿಸಲಾದ ಈಗಿನ PulseAudio ದತ್ತಾಂಶವನ್ನು ತೋರಿಸು "
"(ಪೂರ್ವನಿಯೋಜಿತ)\n"
" -e    ಸ್ಥಳೀಯ PulseAudio ದತ್ತಾಂಶವನ್ನು X11 ಪ್ರದರ್ಶಕಕ್ಕೆ ರಫ್ತು ಮಾಡು\n"
" -i    PulseAudio ದತ್ತಾಂಶವನ್ನು X11 ಪ್ರದರ್ಶಕದಿಂದ ಸ್ಥಳೀಯ ಪರಿಸರ ವೇರಿಯೇಬಲ್‌ಗಳಿಗೆ ಹಾಗು "
"ಕುಕಿ ಕಡತಗಳಿಗೆ ಆಮದು ಮಾಡಿಕೊ.\n"
" -r    PulseAudio ದತ್ತಾಂಶವನ್ನು X11 ಪ್ರದರ್ಶಕದಿಂದ ತೆಗೆದು ಹಾಕು\n"

#: ../src/utils/pax11publish.c:94
#, c-format
msgid "Failed to parse command line.\n"
msgstr "ಆಜ್ಞಾ ಸಾಲನ್ನು ಪಾರ್ಸ್ ಮಾಡುವಲ್ಲಿ ವಿಫಲತೆ.\n"

#: ../src/utils/pax11publish.c:108
#, c-format
msgid "Server: %s\n"
msgstr "ಪರಿಚಾರಕ: %s\n"

#: ../src/utils/pax11publish.c:110
#, c-format
msgid "Source: %s\n"
msgstr "ಆಕರ: %s\n"

#: ../src/utils/pax11publish.c:112
#, c-format
msgid "Sink: %s\n"
msgstr "ಸಿಂಕ್: %s\n"

#: ../src/utils/pax11publish.c:114
#, c-format
msgid "Cookie: %s\n"
msgstr "ಕುಕಿ: %s\n"

#: ../src/utils/pax11publish.c:132
#, c-format
msgid "Failed to parse cookie data\n"
msgstr "ಕುಕಿ ದತ್ತಾಂಶವನ್ನು ಪಾರ್ಸ್ ಮಾಡುವಲ್ಲಿ ವಿಫಲಗೊಂಡಿದೆ\n"

#: ../src/utils/pax11publish.c:137
#, c-format
msgid "Failed to save cookie data\n"
msgstr "ಕುಕಿ ದತ್ತಾಂಶವನ್ನು ಉಳಿಸುವಲ್ಲಿ ವಿಫಲಗೊಂಡಿದೆ\n"

#: ../src/utils/pax11publish.c:152
#, c-format
msgid "Failed to load client configuration file.\n"
msgstr "ಕ್ಲೈಂಟ್ ಸಂರಚನಾ ಕಡತವನ್ನು ಲೋಡ್ ಮಾಡುವಲ್ಲಿ ವಿಫಲಗೊಂಡಿದೆ.\n"

#: ../src/utils/pax11publish.c:157
#, c-format
msgid "Failed to read environment configuration data.\n"
msgstr "ಪರಿಸರ ಸಂರಚನಾ ದತ್ತಾಂಶವನ್ನು ಓದುವಲ್ಲಿ ವಿಫಲಗೊಂಡಿದೆ\n"

#: ../src/utils/pax11publish.c:174
#, c-format
msgid "Failed to get FQDN.\n"
msgstr "FQDN ಅನ್ನು ಪಡೆಯಲು ವಿಫಲಗೊಂಡಿದೆ.\n"

#: ../src/utils/pax11publish.c:194
#, c-format
msgid "Failed to load cookie data\n"
msgstr "ಕುಕಿ ದತ್ತಾಂಶವನ್ನು ಲೋಡ್ ಮಾಡುವಲ್ಲಿ ವಿಫಲಗೊಂಡಿದೆ\n"

#: ../src/utils/pax11publish.c:211
#, c-format
msgid "Not yet implemented.\n"
msgstr "ಇನ್ನೂ ಸಹ ಅನ್ವಯಿಸಲಾಗಿಲ್ಲ.\n"

#: ../src/utils/pacmd.c:69
msgid "No PulseAudio daemon running, or not running as session daemon."
msgstr ""
"ಯಾವುದೆ PulseAudio ಡೆಮನ್ ಚಾಲಿತಗೊಳ್ಳುತ್ತಿಲ್ಲ, ಅಥವ ಅಧಿವೇಶನ ಡೆಮನ್ ಆಗಿ ಚಾಲಿತಗೊಳ್ಳುತ್ತಿಲ್ಲ."

#: ../src/utils/pacmd.c:74
#, c-format
msgid "socket(PF_UNIX, SOCK_STREAM, 0): %s"
msgstr "ಸಾಕೆಟ್(PF_UNIX, SOCK_STREAM, 0): %s"

#: ../src/utils/pacmd.c:91
#, c-format
msgid "connect(): %s"
msgstr "ಸಂಪರ್ಕಿಸು(): %s"

#: ../src/utils/pacmd.c:99
msgid "Failed to kill PulseAudio daemon."
msgstr "PulseAudio ಡೀಮನ್ ಅನ್ನು ಕೊಲ್ಲುವಲ್ಲಿ ವಿಫಲಗೊಂಡಿದೆ."

#: ../src/utils/pacmd.c:107
msgid "Daemon not responding."
msgstr "ಡೀಮನ್ ಪ್ರತಿಕ್ರಿಯಿಸುತ್ತಿಲ್ಲ."

#: ../src/utils/pacmd.c:161
#, c-format
msgid "poll(): %s"
msgstr "ಪೋಲ್(): %s"

#: ../src/utils/pacmd.c:171 ../src/utils/pacmd.c:188
#, c-format
msgid "read(): %s"
msgstr "ಓದು(): %s"

#: ../src/utils/pacmd.c:207 ../src/utils/pacmd.c:223
#, c-format
msgid "write(): %s"
msgstr "ಬರೆ(): %s"

#: ../src/pulsecore/lock-autospawn.c:136 ../src/pulsecore/lock-autospawn.c:219
msgid "Cannot access autospawn lock."
msgstr "ಸ್ವಯಂಹೆಚ್ಚಿಸುವಿಕೆಯ ಲಾಕ್ ಅನ್ನು ನಿಲುಕಿಸಿಕೊಳ್ಳಲು ಸಾಧ್ಯವಿಲ್ಲ."

<<<<<<< HEAD
#: ../src/modules/alsa/alsa-sink.c:530 ../src/modules/alsa/alsa-sink.c:689
=======
#: ../src/modules/alsa/alsa-sink.c:531 ../src/modules/alsa/alsa-sink.c:689
>>>>>>> 4f24a625
#, c-format
msgid ""
"ALSA woke us up to write new data to the device, but there was actually "
"nothing to write!\n"
"Most likely this is a bug in the ALSA driver '%s'. Please report this issue "
"to the ALSA developers.\n"
"We were woken up with POLLOUT set -- however a subsequent snd_pcm_avail() "
"returned 0 or another value < min_avail."
msgstr ""
"ಸಾಧನಕ್ಕೆ ಹೊಸ ದತ್ತಾಂಶವನ್ನು ಬರೆಯುವಂತೆ ALSA ತಿಳಿಸಿದೆ, ಆದರೆ ಅಲ್ಲಿ ಬರೆಯಲು ಏನೂ ಇಲ್ಲ!\n"
"ಇದಕ್ಕೆ ALSA ಚಾಲಕ '%s' ದಲ್ಲಿನ ಒಂದು ದೋಷದ ಕಾರಣವಿರಬಹುದು. ದಯವಿಟ್ಟುಈ ತೊಂದರೆಯನ್ನು ALSA "
"ವಿಕಸನಗಾರರ ಗಮನಕ್ಕೆ ತನ್ನಿ.POLLOUT ಸೆಟ್‌ನಿಂದ ನಾವು ಎಚ್ಚೆತ್ತುಗೊಂಡಿದ್ದೇವೆ -- ಆದರೆ ನಂತರದ "
"snd_pcm_avail() 0 ಅಥವ min_avail ಕ್ಕಿಂತ ಚಿಕ್ಕದಾದ ಇನ್ನೊಂದು ಮೌಲ್ಯವನ್ನು ಮರಳಿಸಿದೆ."

#: ../src/modules/alsa/alsa-source.c:508 ../src/modules/alsa/alsa-source.c:658
#, c-format
msgid ""
"ALSA woke us up to read new data from the device, but there was actually "
"nothing to read!\n"
"Most likely this is a bug in the ALSA driver '%s'. Please report this issue "
"to the ALSA developers.\n"
"We were woken up with POLLIN set -- however a subsequent snd_pcm_avail() "
"returned 0 or another value < min_avail."
msgstr ""
"ಸಾಧನಕ್ಕೆ ಹೊಸ ದತ್ತಾಂಶವನ್ನು ಓದುವಂತೆ ALSA ತಿಳಿಸಿದೆ, ಆದರೆ ಅಲ್ಲಿ ಓದಲು ಏನೂ ಇಲ್ಲ!\n"
"ಇದಕ್ಕೆ ALSA ಚಾಲಕ '%s' ದಲ್ಲಿನ ಒಂದು ದೋಷದ ಕಾರಣವಿರಬಹುದು. ದಯವಿಟ್ಟುಈ ತೊಂದರೆಯನ್ನು ALSA "
"ವಿಕಸನಗಾರರ ಗಮನಕ್ಕೆ ತನ್ನಿ.POLLIN ಸೆಟ್‌ನಿಂದ ನಾವು ಎಚ್ಚೆತ್ತುಗೊಂಡಿದ್ದೇವೆ -- ಆದರೆ ನಂತರದ "
"snd_pcm_avail() 0 ಅಥವ min_avail ಕ್ಕಿಂತ ಚಿಕ್ಕದಾದ ಇನ್ನೊಂದು ಮೌಲ್ಯವನ್ನು ಮರಳಿಸಿದೆ."

#: ../src/modules/alsa/module-alsa-card.c:152
<<<<<<< HEAD
#: ../src/modules/bluetooth/module-bluetooth-device.c:2228
msgid "Off"
msgstr "ಜಡ"

#: ../src/modules/bluetooth/module-bluetooth-device.c:2184
msgid "High Fidelity Playback (A2DP)"
msgstr "ಹೈ ಫಿಡಿಲಿಟಿ ಪ್ಲೇಬ್ಯಾಕ್ (A2DP)"

#: ../src/modules/bluetooth/module-bluetooth-device.c:2198
#, fuzzy
msgid "High Fidelity Capture (A2DP)"
msgstr "ಹೈ ಫಿಡಿಲಿಟಿ ಪ್ಲೇಬ್ಯಾಕ್ (A2DP)"

#: ../src/modules/bluetooth/module-bluetooth-device.c:2213
=======
#: ../src/modules/bluetooth/module-bluetooth-device.c:2225
msgid "Off"
msgstr "ಜಡ"

#: ../src/modules/bluetooth/module-bluetooth-device.c:2181
msgid "High Fidelity Playback (A2DP)"
msgstr "ಹೈ ಫಿಡಿಲಿಟಿ ಪ್ಲೇಬ್ಯಾಕ್ (A2DP)"

#: ../src/modules/bluetooth/module-bluetooth-device.c:2195
msgid "High Fidelity Capture (A2DP)"
msgstr "ಹೈ ಫಿಡಿಲಿಟಿ ಕ್ಯಾಪ್ಚರ್ (A2DP)"

#: ../src/modules/bluetooth/module-bluetooth-device.c:2210
>>>>>>> 4f24a625
msgid "Telephony Duplex (HSP/HFP)"
msgstr "ಟೆಲಿಫೋನಿ ಡ್ಯೂಪ್ಲೆಕ್ಸ್‌ (HSP/HFP)"

#: ../src/modules/reserve-wrap.c:151
msgid "PulseAudio Sound Server"
msgstr "PulseAudio ಧ್ವನಿ ಪರಿಚಾರಕ"

#~ msgid "Invalid client name '%s'\n"
#~ msgstr "ಅಮಾನ್ಯವಾದ ಕ್ಲೈಂಟ್ ಹೆಸರು '%s'\n"

#~ msgid "Failed to determine sample specification from file.\n"
#~ msgstr "ಕಡತದಿಂದ ನಮೂನೆಯ ವಿವರವನ್ನು ನಿರ್ಧರಿಸುವಲ್ಲಿ ವಿಫಲಗೊಂಡಿದೆ.\n"<|MERGE_RESOLUTION|>--- conflicted
+++ resolved
@@ -7,13 +7,8 @@
 msgstr ""
 "Project-Id-Version: pulseaudio.master-tx.kn\n"
 "Report-Msgid-Bugs-To: \n"
-<<<<<<< HEAD
-"POT-Creation-Date: 2009-09-10 01:47+0200\n"
-"PO-Revision-Date: 2009-09-08 00:00+0530\n"
-=======
 "POT-Creation-Date: 2009-09-08 04:43+0000\n"
 "PO-Revision-Date: 2009-09-08 13:49+0530\n"
->>>>>>> 4f24a625
 "Last-Translator: Shankar Prasad <svenkate@redhat.com>\n"
 "Language-Team: Kannada <en@li.org>\n"
 "MIME-Version: 1.0\n"
@@ -22,16 +17,12 @@
 "X-Generator: KBabel 1.11.4\n"
 "Plural-Forms:  nplurals=2; plural=(n != 1);\n"
 
-<<<<<<< HEAD
-#: ../src/modules/alsa/alsa-util.c:858 ../src/pulsecore/sink.c:2629
-=======
 #: ../src/modules/alsa/alsa-util.c:775 ../src/pulsecore/sink.c:2629
->>>>>>> 4f24a625
 #, c-format
 msgid "%s %s"
 msgstr "%s %s"
 
-#: ../src/modules/alsa/alsa-util.c:1106
+#: ../src/modules/alsa/alsa-util.c:1023
 #, c-format
 msgid ""
 "snd_pcm_avail() returned a value that is exceptionally large: %lu bytes (%lu "
@@ -43,7 +34,7 @@
 "ಇದಕ್ಕೆ ALSA ಚಾಲಕ '%s' ದಲ್ಲಿನ ಒಂದು ದೋಷದ ಕಾರಣವಿರಬಹುದು. ದಯವಿಟ್ಟುಈ ತೊಂದರೆಯನ್ನು ALSA "
 "ವಿಕಸನಗಾರರ ಗಮನಕ್ಕೆ ತನ್ನಿ."
 
-#: ../src/modules/alsa/alsa-util.c:1147
+#: ../src/modules/alsa/alsa-util.c:1064
 #, c-format
 msgid ""
 "snd_pcm_delay() returned a value that is exceptionally large: %li bytes (%s%"
@@ -55,7 +46,7 @@
 "ಇದಕ್ಕೆ ALSA ಚಾಲಕ '%s' ದಲ್ಲಿನ ಒಂದು ದೋಷದ ಕಾರಣವಿರಬಹುದು. ದಯವಿಟ್ಟುಈ ತೊಂದರೆಯನ್ನು ALSA "
 "ವಿಕಸನಗಾರರ ಗಮನಕ್ಕೆ ತನ್ನಿ."
 
-#: ../src/modules/alsa/alsa-util.c:1194
+#: ../src/modules/alsa/alsa-util.c:1111
 #, c-format
 msgid ""
 "snd_pcm_mmap_begin() returned a value that is exceptionally large: %lu bytes "
@@ -66,14 +57,6 @@
 "snd_pcm_mmap_begin() ದಿಂದ ಅತ್ಯಂತ ದೊಡ್ಡದಾದ ಮೌಲ್ಯವು ಮರಳಿದೆ: %lu ಬೈಟ್‌ಗಳು (%lu ms).\n"
 "ಇದಕ್ಕೆ ALSA ಚಾಲಕ '%s' ದಲ್ಲಿನ ಒಂದು ದೋಷದ ಕಾರಣವಿರಬಹುದು. ದಯವಿಟ್ಟುಈ ತೊಂದರೆಯನ್ನು ALSA "
 "ವಿಕಸನಗಾರರ ಗಮನಕ್ಕೆ ತನ್ನಿ."
-
-#: ../src/modules/module-always-sink.c:39
-msgid "Always keeps at least one sink loaded even if it's a null one"
-msgstr ""
-
-#: ../src/modules/module-always-sink.c:83
-msgid "Dummy Output"
-msgstr ""
 
 #: ../src/modules/module-ladspa-sink.c:49
 msgid "Virtual LADSPA sink"
@@ -92,19 +75,7 @@
 "channels=<ಚಾನಲ್‌ಗಳ ಸಂಖ್ಯೆ> channel_map=<ಚಾನಲ್ ನಕ್ಷೆ> plugin=<ladspa ಪ್ಲಗ್‌ಇನ್ ಹೆಸರು> "
 "label=<ladspa ಪ್ಲಗ್‌ಇನ್ ಹೆಸರು> control=<ವಿರಾಮ ಚಿಹ್ನೆಗಳನ್ನು ಹೊಂದಿರುವ ಇನ್‌ಪುಟ್ ನಿಯಂತ್ರಣ "
 "ಮೌಲ್ಯಗಳ ಪಟ್ಟಿ>"
-<<<<<<< HEAD
-
-#: ../src/modules/module-null-sink.c:55
-msgid "Clocked NULL sink"
-msgstr ""
-
-#: ../src/modules/module-null-sink.c:291
-msgid "Null Output"
-msgstr ""
-
-=======
-
->>>>>>> 4f24a625
+
 #: ../src/pulsecore/sink.c:2613
 msgid "Internal Audio"
 msgstr "ಆಂತರಿಕ ಆಡಿಯೊ"
@@ -228,8 +199,7 @@
 
 #: ../src/daemon/main.c:578
 msgid "Running in system mode, but --disallow-exit not set!"
-msgstr ""
-"ವ್ಯವಸ್ಥೆಯ ಕ್ರಮದಲ್ಲಿ ಚಲಾಯಿತಗೊಳ್ಳುತ್ತಿದೆ, ಆದರೆ --disallow-exit ಅನ್ನು ಹೊಂದಿಸಲಾಗಿಲ್ಲ!"
+msgstr "ವ್ಯವಸ್ಥೆಯ ಕ್ರಮದಲ್ಲಿ ಚಲಾಯಿತಗೊಳ್ಳುತ್ತಿದೆ, ಆದರೆ --disallow-exit ಅನ್ನು ಹೊಂದಿಸಲಾಗಿಲ್ಲ!"
 
 #: ../src/daemon/main.c:581
 msgid "Running in system mode, but --disallow-module-loading not set!"
@@ -263,11 +233,7 @@
 msgid "fork() failed: %s"
 msgstr "fork() ವಿಫಲಗೊಂಡಿದೆ: %s"
 
-<<<<<<< HEAD
-#: ../src/daemon/main.c:641 ../src/utils/pacat.c:504
-=======
 #: ../src/daemon/main.c:641 ../src/utils/pacat.c:505
->>>>>>> 4f24a625
 #, c-format
 msgid "read() failed: %s"
 msgstr "read() ವಿಫಲಗೊಂಡಿದೆ: %s"
@@ -337,8 +303,7 @@
 
 #: ../src/daemon/main.c:755
 msgid "FASTPATH defined, only fast path asserts disabled."
-msgstr ""
-"FASTPATH ಅನ್ನು ಸೂಚಿಸಲಾಗಿದೆ, ಕೇವಲ ವೇಗ ಮಾರ್ಗದ ಪ್ರತಿಪಾದನೆಗಳನ್ನೂ ಅಶಕ್ತಗೊಳಿಸಲಾಗಿದೆ."
+msgstr "FASTPATH ಅನ್ನು ಸೂಚಿಸಲಾಗಿದೆ, ಕೇವಲ ವೇಗ ಮಾರ್ಗದ ಪ್ರತಿಪಾದನೆಗಳನ್ನೂ ಅಶಕ್ತಗೊಳಿಸಲಾಗಿದೆ."
 
 #: ../src/daemon/main.c:757
 msgid "All asserts enabled."
@@ -987,8 +952,8 @@
 msgstr "ಮೇಲಿನ ಹಿಂಬದಿಯ ಬಲಭಾಗ"
 
 #: ../src/pulse/channelmap.c:484 ../src/pulse/sample.c:170
-#: ../src/pulse/volume.c:295 ../src/pulse/volume.c:321
-#: ../src/pulse/volume.c:341 ../src/pulse/volume.c:371
+#: ../src/pulse/volume.c:285 ../src/pulse/volume.c:311
+#: ../src/pulse/volume.c:331 ../src/pulse/volume.c:361
 msgid "(invalid)"
 msgstr "(ಅಮಾನ್ಯ)"
 
@@ -1156,8 +1121,7 @@
 
 #: ../src/pulse/context.c:550
 msgid "No cookie loaded. Attempting to connect without."
-msgstr ""
-"ಯಾವುದೆ ಕುಕಿಯನ್ನು ಲೋಡ್ ಮಾಡಲಾಗಿಲ್ಲ. ಕುಕಿ ಇಲ್ಲದೆ ಸಂಪರ್ಕಸಾಧಿಸಲು ಪ್ರಯತ್ನಿಸಲಾಗುತ್ತಿದೆ."
+msgstr "ಯಾವುದೆ ಕುಕಿಯನ್ನು ಲೋಡ್ ಮಾಡಲಾಗಿಲ್ಲ. ಕುಕಿ ಇಲ್ಲದೆ ಸಂಪರ್ಕಸಾಧಿಸಲು ಪ್ರಯತ್ನಿಸಲಾಗುತ್ತಿದೆ."
 
 #: ../src/pulse/context.c:693
 #, c-format
@@ -1280,56 +1244,52 @@
 msgid "Stream buffer attributes changed.%s"
 msgstr "ಸ್ಟ್ರೀಮ್ ಬಫರ್ ಗುಣವಿಶೇಷತೆಗಳನ್ನು ಬದಲಾಯಿಸಲಾಗಿದೆ.%s"
 
-#: ../src/utils/pacat.c:415
+#: ../src/utils/pacat.c:416
 #, c-format
 msgid "Connection established.%s"
 msgstr "ಸಂಪರ್ಕವನ್ನು ಸಾಧಿಸಲಾಗಿದೆ.%s"
 
-#: ../src/utils/pacat.c:418
+#: ../src/utils/pacat.c:419
 #, c-format
 msgid "pa_stream_new() failed: %s"
 msgstr "pa_stream_new() ವಿಫಲಗೊಂಡಿದೆ: %s"
 
-#: ../src/utils/pacat.c:446
+#: ../src/utils/pacat.c:447
 #, c-format
 msgid "pa_stream_connect_playback() failed: %s"
 msgstr "pa_stream_connect_playback() ವಿಫಲಗೊಂಡಿದೆ: %s"
 
-#: ../src/utils/pacat.c:452
+#: ../src/utils/pacat.c:453
 #, c-format
 msgid "pa_stream_connect_record() failed: %s"
 msgstr "pa_stream_connect_record() ವಿಫಲಗೊಂಡಿದೆ: %s"
 
-<<<<<<< HEAD
-#: ../src/utils/pacat.c:466 ../src/utils/pactl.c:857
-=======
 #: ../src/utils/pacat.c:467 ../src/utils/pactl.c:857
->>>>>>> 4f24a625
 #, c-format
 msgid "Connection failure: %s"
 msgstr "ಸಂಪರ್ಕದ ವಿಫಲತೆ: %s"
 
-#: ../src/utils/pacat.c:499
+#: ../src/utils/pacat.c:500
 msgid "Got EOF."
 msgstr "EOF ಅನ್ನು ಪಡೆಯಲಾಗಿದೆ."
 
-#: ../src/utils/pacat.c:536
+#: ../src/utils/pacat.c:537
 #, c-format
 msgid "write() failed: %s"
 msgstr "write() ವಿಫಲಗೊಂಡಿದೆ: %s"
 
-#: ../src/utils/pacat.c:557
+#: ../src/utils/pacat.c:558
 msgid "Got signal, exiting."
 msgstr "ಸಂಕೇತ ದೊರೆತಿದೆ, ನಿರ್ಗಮಿಸುತ್ತಿದೆ."
 
-#: ../src/utils/pacat.c:571
+#: ../src/utils/pacat.c:572
 #, c-format
 msgid "Failed to get latency: %s"
 msgstr "ಅಗೋಚರತೆಯನ್ನು ಪಡೆದುಕೊಳ್ಳುವಲ್ಲಿ ವಿಫಲಗೊಂಡಿದೆ: %s"
 
-#: ../src/utils/pacat.c:576
-#, fuzzy, c-format
-msgid "Time: %0.3f sec; Latency: %0.0f usec."
+#: ../src/utils/pacat.c:577
+#, c-format
+msgid "Time: %0.3f sec; Latency: %0.0f usec.  \r"
 msgstr "ಸಮಯ: %0.3f sec; ಅಗೋಚರತೆ: %0.0f usec.  \r"
 
 #: ../src/utils/pacat.c:595
@@ -1465,147 +1425,121 @@
 msgid "Invalid client name '%s'"
 msgstr "ಅಮಾನ್ಯವಾದ ಕ್ಲೈಂಟಿನ ಹೆಸರು '%s'"
 
-#: ../src/utils/pacat.c:775
+#: ../src/utils/pacat.c:776
 #, c-format
 msgid "Invalid stream name '%s'"
 msgstr "ಅಮಾನ್ಯವಾದ ಸ್ಟ್ರೀಮ್‌ನ ಹೆಸರು '%s'"
 
-#: ../src/utils/pacat.c:812
+#: ../src/utils/pacat.c:813
 #, c-format
 msgid "Invalid channel map '%s'"
 msgstr "ಅಮಾನ್ಯವಾದ ಚಾನಲ್ ನಕ್ಷೆ '%s'"
 
-#: ../src/utils/pacat.c:841
+#: ../src/utils/pacat.c:842
 #, c-format
 msgid "Invalid latency specification '%s'"
 msgstr "ಅಮಾನ್ಯವಾದ ಅಗೋಚರತೆ ವಿವರಣೆ '%s'"
 
-#: ../src/utils/pacat.c:848
+#: ../src/utils/pacat.c:849
 #, c-format
 msgid "Invalid process time specification '%s'"
 msgstr "ಅಮಾನ್ಯವಾದ ಪ್ರಕ್ರಿಯೆ ಸಮಯದ ವಿವರಣೆ '%s'"
 
-#: ../src/utils/pacat.c:860
+#: ../src/utils/pacat.c:861
 #, c-format
 msgid "Invalid property '%s'"
 msgstr "ಅಮಾನ್ಯವಾದ ಗುಣಲಕ್ಷಣ '%s'"
 
-#: ../src/utils/pacat.c:877
+#: ../src/utils/pacat.c:878
 #, c-format
 msgid "Unknown file format %s."
 msgstr "ಅಮಾನ್ಯವಾದ ಕಡತ ವಿನ್ಯಾಸ %s."
 
-#: ../src/utils/pacat.c:896
+#: ../src/utils/pacat.c:897
 msgid "Invalid sample specification"
 msgstr "ಅಮಾನ್ಯವಾದ ನಮೂನೆ ವಿವರ"
 
-#: ../src/utils/pacat.c:906
+#: ../src/utils/pacat.c:907
 #, c-format
 msgid "open(): %s"
 msgstr "open(): %s"
 
-#: ../src/utils/pacat.c:911
+#: ../src/utils/pacat.c:912
 #, c-format
 msgid "dup2(): %s"
 msgstr "dup2(): %s"
 
-#: ../src/utils/pacat.c:918
+#: ../src/utils/pacat.c:919
 msgid "Too many arguments."
 msgstr "ಬಹಳಷ್ಟು ಆರ್ಗುಮೆಂಟ್‌ಗಳು."
 
-#: ../src/utils/pacat.c:929
+#: ../src/utils/pacat.c:930
 msgid "Failed to generate sample specification for file."
 msgstr "ನಮೂನೆಯ ಮಾಹಿತಿಯನ್ನು ಪಡೆದುಕೊಳ್ಳುವಲ್ಲಿ ವಿಫಲಗೊಂಡಿದೆ."
 
-#: ../src/utils/pacat.c:949
+#: ../src/utils/pacat.c:950
 msgid "Failed to open audio file."
 msgstr "ಧ್ವನಿ ಕಡತವನ್ನು ತೆರೆಯುವಲ್ಲಿ ವಿಫಲಗೊಂಡಿದೆ."
 
-#: ../src/utils/pacat.c:955
+#: ../src/utils/pacat.c:956
 msgid ""
 "Warning: specified sample specification will be overwritten with "
 "specification from file."
-msgstr ""
-"ಎಚ್ಚರಿಕೆ: ಸೂಚಿಸಲಾದ ನಮೂನೆ ವಿವರಣೆಯನ್ನು ಕಡತದಲ್ಲಿನ ವಿವರಣೆಯಿಂದ ತಿದ್ದಿಬರೆಯಲಾಗುತ್ತದೆ."
-
-<<<<<<< HEAD
-#: ../src/utils/pacat.c:958 ../src/utils/pactl.c:997
-=======
+msgstr "ಎಚ್ಚರಿಕೆ: ಸೂಚಿಸಲಾದ ನಮೂನೆ ವಿವರಣೆಯನ್ನು ಕಡತದಲ್ಲಿನ ವಿವರಣೆಯಿಂದ ತಿದ್ದಿಬರೆಯಲಾಗುತ್ತದೆ."
+
 #: ../src/utils/pacat.c:959 ../src/utils/pactl.c:997
->>>>>>> 4f24a625
 msgid "Failed to determine sample specification from file."
 msgstr "ಕಡತದಿಂದ ನಮೂನೆಯ ವಿವರಣೆಯನ್ನು ನಿರ್ಧರಿಸುವಲ್ಲಿ ವಿಫಲಗೊಂಡಿದೆ."
 
-#: ../src/utils/pacat.c:967
+#: ../src/utils/pacat.c:968
 msgid "Warning: Failed to determine channel map from file."
 msgstr "ಎಚ್ಚರಿಕೆ: ಕಡತದಿಂದ ಚಾನಲ್ ನಕ್ಷೆಯನ್ನು ನಿರ್ಧರಿಸುವಲ್ಲಿ ವಿಫಲಗೊಂಡಿದೆ."
 
-#: ../src/utils/pacat.c:978
+#: ../src/utils/pacat.c:979
 msgid "Channel map doesn't match sample specification"
 msgstr "ಚಾನಲ್ ನಕ್ಷೆಯು ನಮೂನೆಯ ವಿವರಣೆಯೊಂದಿಗೆ ತಾಳೆಯಾಗುತ್ತಿಲ್ಲ"
 
-#: ../src/utils/pacat.c:989
+#: ../src/utils/pacat.c:990
 msgid "Warning: failed to write channel map to file."
 msgstr "ಎಚ್ಚರಿಕೆ: ಕಡತಕ್ಕೆ ಚಾನಲ್ ನಕ್ಷೆಯನ್ನು ಬರೆಯುವಲ್ಲಿ ವಿಫಲಗೊಂಡಿದೆ."
 
-#: ../src/utils/pacat.c:1004
-#, c-format
-<<<<<<< HEAD
-msgid ""
-"Opening a %s stream with sample specification '%s' and channel map '%s'."
-=======
+#: ../src/utils/pacat.c:1005
+#, c-format
 msgid "Opening a %s stream with sample specification '%s' and channel map '%s'."
->>>>>>> 4f24a625
 msgstr ""
 "ಒಂದು %s ಸ್ಟ್ರೀಮ್‌ ಅನ್ನು ನಮೂನೆ ವಿವರಣೆ '%s' ಯೊಂದಿಗೆ ಹಾಗು ಚಾನಲ್ ನಕ್ಷೆ '%s' ಯೊಂದಿಗೆ "
 "ತೆರೆಯಲಾಗುತ್ತಿದೆ."
 
-#: ../src/utils/pacat.c:1005
+#: ../src/utils/pacat.c:1006
 msgid "recording"
 msgstr "ರೆಕಾರ್ಡಿಂಗ್"
 
-#: ../src/utils/pacat.c:1005
+#: ../src/utils/pacat.c:1006
 msgid "playback"
 msgstr "ಪ್ಲೇಬ್ಯಾಕ್‌"
 
-<<<<<<< HEAD
-#: ../src/utils/pacat.c:1031 ../src/utils/pactl.c:1267
-=======
 #: ../src/utils/pacat.c:1032 ../src/utils/pactl.c:1267
->>>>>>> 4f24a625
 msgid "pa_mainloop_new() failed."
 msgstr "pa_mainloop_new() ವಿಫಲಗೊಂಡಿದೆ."
 
-#: ../src/utils/pacat.c:1050
+#: ../src/utils/pacat.c:1051
 msgid "io_new() failed."
 msgstr "io_new() ವಿಫಲಗೊಂಡಿದೆ."
 
-<<<<<<< HEAD
-#: ../src/utils/pacat.c:1057 ../src/utils/pactl.c:1279
-msgid "pa_context_new() failed."
-msgstr "pa_context_new() ವಿಫಲಗೊಂಡಿದೆ."
-
-#: ../src/utils/pacat.c:1065 ../src/utils/pactl.c:1285
-=======
 #: ../src/utils/pacat.c:1058 ../src/utils/pactl.c:1279
 msgid "pa_context_new() failed."
 msgstr "pa_context_new() ವಿಫಲಗೊಂಡಿದೆ."
 
 #: ../src/utils/pacat.c:1066 ../src/utils/pactl.c:1285
->>>>>>> 4f24a625
 #, c-format
 msgid "pa_context_connect() failed: %s"
 msgstr "pa_context_connect() ವಿಫಲಗೊಂಡಿದೆ: %s"
 
-#: ../src/utils/pacat.c:1071
+#: ../src/utils/pacat.c:1072
 msgid "pa_context_rttime_new() failed."
 msgstr "pa_context_rttime_new() ವಿಫಲಗೊಂಡಿದೆ."
 
-<<<<<<< HEAD
-#: ../src/utils/pacat.c:1078 ../src/utils/pactl.c:1290
-=======
 #: ../src/utils/pacat.c:1079 ../src/utils/pactl.c:1290
->>>>>>> 4f24a625
 msgid "pa_mainloop_run() failed."
 msgstr "pa_mainloop_run() ವಿಫಲಗೊಂಡಿದೆ."
 
@@ -1694,15 +1628,9 @@
 msgstr "pa_mainloop_run() ವಿಫಲಗೊಂಡಿದೆ.\n"
 
 #: ../src/utils/pactl.c:135
-<<<<<<< HEAD
-#, fuzzy, c-format
-msgid "Failed to get statistics: %s"
-msgstr "ಅಂಕಿಅಂಶಗಳನ್ನು ಪಡೆದುಕೊಳ್ಳುವಲ್ಲಿ ವಿಫಲಗೊಂಡಿದೆ: %s\n"
-=======
 #, c-format
 msgid "Failed to get statistics: %s"
 msgstr "ಅಂಕಿಅಂಶಗಳನ್ನು ಪಡೆದುಕೊಳ್ಳುವಲ್ಲಿ ವಿಫಲಗೊಂಡಿದೆ: %s"
->>>>>>> 4f24a625
 
 #: ../src/utils/pactl.c:141
 #, c-format
@@ -1722,15 +1650,9 @@
 msgstr "ನಮೂನೆಯ ಕ್ಯಾಶೆ ಗಾತ್ರ: %s\n"
 
 #: ../src/utils/pactl.c:156
-<<<<<<< HEAD
-#, fuzzy, c-format
-msgid "Failed to get server information: %s"
-msgstr "ಪರಿಚಾರಕದ ಮಾಹಿತಿಯನ್ನು ಪಡೆದುಕೊಳ್ಳುವಲ್ಲಿ ವಿಫಲಗೊಂಡಿದೆ: %s\n"
-=======
 #, c-format
 msgid "Failed to get server information: %s"
 msgstr "ಪರಿಚಾರಕದ ಮಾಹಿತಿಯನ್ನು ಪಡೆದುಕೊಳ್ಳುವಲ್ಲಿ ವಿಫಲಗೊಂಡಿದೆ: %s"
->>>>>>> 4f24a625
 
 #: ../src/utils/pactl.c:164
 #, c-format
@@ -1756,15 +1678,9 @@
 "ಕುಕಿ: %08x\n"
 
 #: ../src/utils/pactl.c:205
-<<<<<<< HEAD
-#, fuzzy, c-format
-msgid "Failed to get sink information: %s"
-msgstr "ಸಿಂಕ್‌ ಮಾಹಿತಿಯನ್ನು ಪಡೆದುಕೊಳ್ಳುವಲ್ಲಿ ವಿಫಲಗೊಂಡಿದೆ: %s\n"
-=======
 #, c-format
 msgid "Failed to get sink information: %s"
 msgstr "ಸಿಂಕ್‌ ಮಾಹಿತಿಯನ್ನು ಪಡೆದುಕೊಳ್ಳುವಲ್ಲಿ ವಿಫಲಗೊಂಡಿದೆ: %s"
->>>>>>> 4f24a625
 
 #: ../src/utils/pactl.c:221
 #, c-format
@@ -1816,15 +1732,9 @@
 msgstr "\tಸಕ್ರಿಯ ಸಂಪರ್ಕಸ್ಥಾನ: %s\n"
 
 #: ../src/utils/pactl.c:297
-<<<<<<< HEAD
-#, fuzzy, c-format
-msgid "Failed to get source information: %s"
-msgstr "ಆಕರದ ಮಾಹಿತಿಯನ್ನು ಪಡೆದುಕೊಳ್ಳುವಲ್ಲಿ ವಿಫಲಗೊಂಡಿದೆ: %s\n"
-=======
 #, c-format
 msgid "Failed to get source information: %s"
 msgstr "ಆಕರದ ಮಾಹಿತಿಯನ್ನು ಪಡೆದುಕೊಳ್ಳುವಲ್ಲಿ ವಿಫಲಗೊಂಡಿದೆ: %s"
->>>>>>> 4f24a625
 
 #: ../src/utils/pactl.c:313
 #, c-format
@@ -1874,15 +1784,9 @@
 msgstr "ಅನ್ವಯಿಸುವುದಿಲ್ಲ"
 
 #: ../src/utils/pactl.c:375
-<<<<<<< HEAD
-#, fuzzy, c-format
-msgid "Failed to get module information: %s"
-msgstr "ಘಟಕದ ಮಾಹಿತಿಯನ್ನು ಪಡೆದುಕೊಳ್ಳುವಲ್ಲಿ ವಿಫಲಗೊಂಡಿದೆ: %s\n"
-=======
 #, c-format
 msgid "Failed to get module information: %s"
 msgstr "ಘಟಕದ ಮಾಹಿತಿಯನ್ನು ಪಡೆದುಕೊಳ್ಳುವಲ್ಲಿ ವಿಫಲಗೊಂಡಿದೆ: %s"
->>>>>>> 4f24a625
 
 #: ../src/utils/pactl.c:393
 #, c-format
@@ -1902,15 +1806,9 @@
 "\t\t%s\n"
 
 #: ../src/utils/pactl.c:412
-<<<<<<< HEAD
-#, fuzzy, c-format
-msgid "Failed to get client information: %s"
-msgstr "ಕ್ಲೈಂಟಿನ ಮಾಹಿತಿಯನ್ನು ಪಡೆದುಕೊಳ್ಳುವಲ್ಲಿ ವಿಫಲಗೊಂಡಿದೆ: %s\n"
-=======
 #, c-format
 msgid "Failed to get client information: %s"
 msgstr "ಕ್ಲೈಂಟಿನ ಮಾಹಿತಿಯನ್ನು ಪಡೆದುಕೊಳ್ಳುವಲ್ಲಿ ವಿಫಲಗೊಂಡಿದೆ: %s"
->>>>>>> 4f24a625
 
 #: ../src/utils/pactl.c:430
 #, c-format
@@ -1928,15 +1826,9 @@
 "\t\t%s\n"
 
 #: ../src/utils/pactl.c:447
-<<<<<<< HEAD
-#, fuzzy, c-format
-msgid "Failed to get card information: %s"
-msgstr "ಕಾರ್ಡಿನ ಮಾಹಿತಿಯನ್ನು ಪಡೆದುಕೊಳ್ಳುವಲ್ಲಿ ವಿಫಲಗೊಂಡಿದೆ: %s\n"
-=======
 #, c-format
 msgid "Failed to get card information: %s"
 msgstr "ಕಾರ್ಡಿನ ಮಾಹಿತಿಯನ್ನು ಪಡೆದುಕೊಳ್ಳುವಲ್ಲಿ ವಿಫಲಗೊಂಡಿದೆ: %s"
->>>>>>> 4f24a625
 
 #: ../src/utils/pactl.c:465
 #, c-format
@@ -1966,15 +1858,9 @@
 msgstr "\tಸಕ್ರಿಯ ಪ್ರೊಫೈಲುಗಳು: %s\n"
 
 #: ../src/utils/pactl.c:496
-<<<<<<< HEAD
-#, fuzzy, c-format
-msgid "Failed to get sink input information: %s"
-msgstr "ಸಿಂಕ್‌ ಇನ್‌ಪುಟ್ ಮಾಹಿತಿಯನ್ನು ಪಡೆದುಕೊಳ್ಳುವಲ್ಲಿ ವಿಫಲಗೊಂಡಿದೆ: %s\n"
-=======
 #, c-format
 msgid "Failed to get sink input information: %s"
 msgstr "ಸಿಂಕ್‌ ಇನ್‌ಪುಟ್ ಮಾಹಿತಿಯನ್ನು ಪಡೆದುಕೊಳ್ಳುವಲ್ಲಿ ವಿಫಲಗೊಂಡಿದೆ: %s"
->>>>>>> 4f24a625
 
 #: ../src/utils/pactl.c:515
 #, c-format
@@ -2014,15 +1900,9 @@
 "\t\t%s\n"
 
 #: ../src/utils/pactl.c:554
-<<<<<<< HEAD
-#, fuzzy, c-format
-msgid "Failed to get source output information: %s"
-msgstr "ಆಕರದ ಔಟ್‌ಪುಟ್ ಮಾಹಿತಿಯನ್ನು ಪಡೆದುಕೊಳ್ಳುವಲ್ಲಿ ವಿಫಲಗೊಂಡಿದೆ: %s\n"
-=======
 #, c-format
 msgid "Failed to get source output information: %s"
 msgstr "ಆಕರದ ಔಟ್‌ಪುಟ್ ಮಾಹಿತಿಯನ್ನು ಪಡೆದುಕೊಳ್ಳುವಲ್ಲಿ ವಿಫಲಗೊಂಡಿದೆ: %s"
->>>>>>> 4f24a625
 
 #: ../src/utils/pactl.c:574
 #, c-format
@@ -2054,15 +1934,9 @@
 "\t\t%s\n"
 
 #: ../src/utils/pactl.c:605
-<<<<<<< HEAD
-#, fuzzy, c-format
-msgid "Failed to get sample information: %s"
-msgstr "ನಮೂನೆಯ ಮಾಹಿತಿಯನ್ನು ಪಡೆದುಕೊಳ್ಳುವಲ್ಲಿ ವಿಫಲಗೊಂಡಿದೆ: %s\n"
-=======
 #, c-format
 msgid "Failed to get sample information: %s"
 msgstr "ನಮೂನೆಯ ಮಾಹಿತಿಯನ್ನು ಪಡೆದುಕೊಳ್ಳುವಲ್ಲಿ ವಿಫಲಗೊಂಡಿದೆ: %s"
->>>>>>> 4f24a625
 
 #: ../src/utils/pactl.c:623
 #, c-format
@@ -2096,29 +1970,6 @@
 "\t\t%s\n"
 
 #: ../src/utils/pactl.c:653 ../src/utils/pactl.c:663
-<<<<<<< HEAD
-#, fuzzy, c-format
-msgid "Failure: %s"
-msgstr "ವಿಫಲತೆ: %s\n"
-
-#: ../src/utils/pactl.c:687
-#, fuzzy, c-format
-msgid "Failed to upload sample: %s"
-msgstr "ನಮೂನೆಯನ್ನು ಅಪ್‌ಲೋಡ್ ಮಾಡುವಲ್ಲಿ ವಿಫಲಗೊಂಡಿದೆ: %s\n"
-
-#: ../src/utils/pactl.c:704
-#, fuzzy
-msgid "Premature end of file"
-msgstr "ಕಡತದ ಅಪ್ರಾಪ್ತ ಸಮಯದಲ್ಲಿ ಅಂತ್ಯ\n"
-
-#: ../src/utils/pactl.c:863
-#, fuzzy
-msgid "Got SIGINT, exiting."
-msgstr "SIGINT ದೊರೆತಿದೆ, ನಿರ್ಗಮಿಸುತ್ತಿದೆ.\n"
-
-#: ../src/utils/pactl.c:869
-#, fuzzy, c-format
-=======
 #, c-format
 msgid "Failure: %s"
 msgstr "ವಿಫಲತೆ: %s"
@@ -2138,7 +1989,6 @@
 
 #: ../src/utils/pactl.c:869
 #, c-format
->>>>>>> 4f24a625
 msgid ""
 "%s [options] stat\n"
 "%s [options] list\n"
@@ -2211,56 +2061,6 @@
 "libpulse %s ನೊಂದಿಗೆ ಜೋಡಿಸಲಾಗಿದೆ\n"
 
 #: ../src/utils/pactl.c:979
-<<<<<<< HEAD
-#, fuzzy
-msgid "Please specify a sample file to load"
-msgstr "ಲೋಡ್ ಮಾಡಬೇಕಿರುವ ಒಂದು ಕಡತದ ನಮೂನೆಯನ್ನು ಸೂಚಿಸಿ\n"
-
-#: ../src/utils/pactl.c:992
-#, fuzzy
-msgid "Failed to open sound file."
-msgstr "ಧ್ವನಿ ಕಡತವನ್ನು ತೆರೆಯುವಲ್ಲಿ ವಿಫಲಗೊಂಡಿದೆ.\n"
-
-#: ../src/utils/pactl.c:1004
-#, fuzzy
-msgid "Warning: Failed to determine sample specification from file."
-msgstr "ಎಚ್ಚರಿಕೆ: ಕಡತದಿಂದ ನಮೂನೆಯ ವಿವರವನ್ನು ನಿರ್ಧರಿಸುವಲ್ಲಿ ವಿಫಲಗೊಂಡಿದೆ.\n"
-
-#: ../src/utils/pactl.c:1014
-#, fuzzy
-msgid "You have to specify a sample name to play"
-msgstr "ಚಲಾಯಿಸಲು ನೀವು ಒಂದು ನಮೂನೆಯ ಹೆಸರನ್ನು ಸೂಚಿಸಬೇಕಾಗುತ್ತದೆ\n"
-
-#: ../src/utils/pactl.c:1026
-#, fuzzy
-msgid "You have to specify a sample name to remove"
-msgstr "ತೆಗೆದು ಹಾಕಲು ನೀವು ಒಂದು ನಮೂನೆಯ ಹೆಸರನ್ನು ಸೂಚಿಸಬೇಕು\n"
-
-#: ../src/utils/pactl.c:1035
-#, fuzzy
-msgid "You have to specify a sink input index and a sink"
-msgstr "ನೀವು ಒಂದು ಸಿಂಕ್ ಇನ್‌ಪುಟ್ ಸೂಚಿಯನ್ನು ಹಾಗು ಒಂದು ಸಿಂಕ್‌ ಅನ್ನು ಸೂಚಿಸಬೇಕು.\n"
-
-#: ../src/utils/pactl.c:1045
-#, fuzzy
-msgid "You have to specify a source output index and a source"
-msgstr "ನೀವು ಒಂದು ಆಕರ ಔಟ್‌ಪುಟ್ ಸೂಚಿಯನ್ನು ಹಾಗು ಒಂದು ಆಕರವನ್ನು ಸೂಚಿಸಬೇಕು.\n"
-
-#: ../src/utils/pactl.c:1060
-#, fuzzy
-msgid "You have to specify a module name and arguments."
-msgstr "ನೀವು ಒಂದು ಘಟಕದ ಹೆಸರನ್ನು ಹಾಗು ಆರ್ಗುಮೆಂಟುಗಳನ್ನು ಸೂಚಿಸಬೇಕು\n"
-
-#: ../src/utils/pactl.c:1080
-#, fuzzy
-msgid "You have to specify a module index"
-msgstr "ನೀವು ಒಂದು ಘಟಕ ಸೂಚಿಯನ್ನು ಸೂಚಿಸಬೇಕು\n"
-
-#: ../src/utils/pactl.c:1090
-#, fuzzy
-msgid ""
-"You may not specify more than one sink. You have to specify a boolean value."
-=======
 msgid "Please specify a sample file to load"
 msgstr "ಲೋಡ್ ಮಾಡಬೇಕಿರುವ ಒಂದು ಕಡತದ ನಮೂನೆಯನ್ನು ಸೂಚಿಸಿ"
 
@@ -2298,16 +2098,11 @@
 
 #: ../src/utils/pactl.c:1090
 msgid "You may not specify more than one sink. You have to specify a boolean value."
->>>>>>> 4f24a625
 msgstr ""
 "ನೀವು ಒಂದಕ್ಕಿಂತ ಹೆಚ್ಚಿನ ಸಿಂಕನ್ನು ಸೂಚಿಸಲಾಗುವುದಿಲ್ಲ. ನೀವು ಒಂದು ಬೂಲಿಯನ್‌ ಮೌಲ್ಯವನ್ನು "
 "ಸೂಚಿಸಬೇಕಾಗುತ್ತದೆ."
 
 #: ../src/utils/pactl.c:1103
-<<<<<<< HEAD
-#, fuzzy
-=======
->>>>>>> 4f24a625
 msgid ""
 "You may not specify more than one source. You have to specify a boolean "
 "value."
@@ -2337,73 +2132,6 @@
 msgid "Invalid volume specification"
 msgstr "ಅಮಾನ್ಯವಾದ ಧ್ವನಿ ಪ್ರಮಾಣದ ವಿವರ"
 
-<<<<<<< HEAD
-#: ../src/utils/pactl.c:1115
-#, fuzzy
-msgid "You have to specify a card name/index and a profile name"
-msgstr "ಒಂದು ಕಾರ್ಡಿನ ಹೆಸರು/ಸೂಚಿಯನ್ನು ಹಾಗು ಪ್ರೊಫೈಲ್‌ ಹೆಸರನ್ನು ಸೂಚಿಸಬೇಕು\n"
-
-#: ../src/utils/pactl.c:1126
-#, fuzzy
-msgid "You have to specify a sink name/index and a port name"
-msgstr "ನೀವು ಒಂದು ಸಿಂಕಿನ ಹೆಸರು/ಸೂಚಿಯನ್ನು ಹಾಗು ಸಂಪರ್ಕಸ್ಥಾನದ ಹೆಸರನ್ನು ಸೂಚಿಸಬೇಕು\n"
-
-#: ../src/utils/pactl.c:1137
-#, fuzzy
-msgid "You have to specify a source name/index and a port name"
-msgstr "ನೀವು ಒಂದು ಆಕರದ ಹೆಸರು/ಸೂಚಿಯನ್ನು ಹಾಗು ಸಂಪರ್ಕಸ್ಥಾನದ ಹೆಸರನ್ನು ಸೂಚಿಸಬೇಕು\n"
-
-#: ../src/utils/pactl.c:1149
-#, fuzzy
-msgid "You have to specify a sink name/index and a volume"
-msgstr "ನೀವು ಒಂದು ಸಿಂಕಿನ ಹೆಸರು/ಸೂಚಿಯನ್ನು ಹಾಗು ಸಂಪರ್ಕಸ್ಥಾನದ ಹೆಸರನ್ನು ಸೂಚಿಸಬೇಕು\n"
-
-#: ../src/utils/pactl.c:1154 ../src/utils/pactl.c:1171
-#: ../src/utils/pactl.c:1193 ../src/utils/pactl.c:1209
-#: ../src/utils/pactl.c:1226 ../src/utils/pactl.c:1248
-#, fuzzy
-msgid "Invalid volume specification"
-msgstr "ಅಮಾನ್ಯವಾದ ನಮೂನೆ ವಿವರ"
-
-#: ../src/utils/pactl.c:1166
-#, fuzzy
-msgid "You have to specify a source name/index and a volume"
-msgstr "ನೀವು ಒಂದು ಆಕರದ ಹೆಸರು/ಸೂಚಿಯನ್ನು ಹಾಗು ಸಂಪರ್ಕಸ್ಥಾನದ ಹೆಸರನ್ನು ಸೂಚಿಸಬೇಕು\n"
-
-#: ../src/utils/pactl.c:1183
-#, fuzzy
-msgid "You have to specify a sink input index and a volume"
-msgstr "ನೀವು ಒಂದು ಸಿಂಕ್ ಇನ್‌ಪುಟ್ ಸೂಚಿಯನ್ನು ಹಾಗು ಒಂದು ಸಿಂಕ್‌ ಅನ್ನು ಸೂಚಿಸಬೇಕು.\n"
-
-#: ../src/utils/pactl.c:1188
-msgid "Invalid sink input index"
-msgstr ""
-
-#: ../src/utils/pactl.c:1204
-#, fuzzy
-msgid "You have to specify a sink name/index and a mute boolean"
-msgstr "ನೀವು ಒಂದು ಸಿಂಕಿನ ಹೆಸರು/ಸೂಚಿಯನ್ನು ಹಾಗು ಸಂಪರ್ಕಸ್ಥಾನದ ಹೆಸರನ್ನು ಸೂಚಿಸಬೇಕು\n"
-
-#: ../src/utils/pactl.c:1221
-#, fuzzy
-msgid "You have to specify a source name/index and a mute boolean"
-msgstr "ನೀವು ಒಂದು ಆಕರದ ಹೆಸರು/ಸೂಚಿಯನ್ನು ಹಾಗು ಸಂಪರ್ಕಸ್ಥಾನದ ಹೆಸರನ್ನು ಸೂಚಿಸಬೇಕು\n"
-
-#: ../src/utils/pactl.c:1238
-#, fuzzy
-msgid "You have to specify a sink input index and a mute boolean"
-msgstr "ನೀವು ಒಂದು ಸಿಂಕ್ ಇನ್‌ಪುಟ್ ಸೂಚಿಯನ್ನು ಹಾಗು ಒಂದು ಸಿಂಕ್‌ ಅನ್ನು ಸೂಚಿಸಬೇಕು.\n"
-
-#: ../src/utils/pactl.c:1243
-#, fuzzy
-msgid "Invalid sink input index specification"
-msgstr "ಅಮಾನ್ಯವಾದ ನಮೂನೆ ವಿವರ"
-
-#: ../src/utils/pactl.c:1262
-#, fuzzy
-msgid "No valid command specified."
-msgstr "ಯಾವುದೆ ಆಜ್ಞೆಯನ್ನು ಸೂಚಿಸಲಾಗಿಲ್ಲ.\n"
-=======
 #: ../src/utils/pactl.c:1166
 msgid "You have to specify a source name/index and a volume"
 msgstr "ನೀವು ಒಂದು ಆಕರದ ಹೆಸರು/ಸೂಚಿಯನ್ನು ಹಾಗು ಸಂಪರ್ಕಸ್ಥಾನದ ಹೆಸರನ್ನು ಸೂಚಿಸಬೇಕು"
@@ -2435,7 +2163,6 @@
 #: ../src/utils/pactl.c:1262
 msgid "No valid command specified."
 msgstr "ಮಾನ್ಯವಾದ ಯಾವುದೆ ಆಜ್ಞೆಯನ್ನು ಸೂಚಿಸಲಾಗಿಲ್ಲ."
->>>>>>> 4f24a625
 
 #: ../src/utils/pax11publish.c:61
 #, c-format
@@ -2519,8 +2246,7 @@
 
 #: ../src/utils/pacmd.c:69
 msgid "No PulseAudio daemon running, or not running as session daemon."
-msgstr ""
-"ಯಾವುದೆ PulseAudio ಡೆಮನ್ ಚಾಲಿತಗೊಳ್ಳುತ್ತಿಲ್ಲ, ಅಥವ ಅಧಿವೇಶನ ಡೆಮನ್ ಆಗಿ ಚಾಲಿತಗೊಳ್ಳುತ್ತಿಲ್ಲ."
+msgstr "ಯಾವುದೆ PulseAudio ಡೆಮನ್ ಚಾಲಿತಗೊಳ್ಳುತ್ತಿಲ್ಲ, ಅಥವ ಅಧಿವೇಶನ ಡೆಮನ್ ಆಗಿ ಚಾಲಿತಗೊಳ್ಳುತ್ತಿಲ್ಲ."
 
 #: ../src/utils/pacmd.c:74
 #, c-format
@@ -2559,11 +2285,7 @@
 msgid "Cannot access autospawn lock."
 msgstr "ಸ್ವಯಂಹೆಚ್ಚಿಸುವಿಕೆಯ ಲಾಕ್ ಅನ್ನು ನಿಲುಕಿಸಿಕೊಳ್ಳಲು ಸಾಧ್ಯವಿಲ್ಲ."
 
-<<<<<<< HEAD
-#: ../src/modules/alsa/alsa-sink.c:530 ../src/modules/alsa/alsa-sink.c:689
-=======
 #: ../src/modules/alsa/alsa-sink.c:531 ../src/modules/alsa/alsa-sink.c:689
->>>>>>> 4f24a625
 #, c-format
 msgid ""
 "ALSA woke us up to write new data to the device, but there was actually "
@@ -2594,22 +2316,6 @@
 "snd_pcm_avail() 0 ಅಥವ min_avail ಕ್ಕಿಂತ ಚಿಕ್ಕದಾದ ಇನ್ನೊಂದು ಮೌಲ್ಯವನ್ನು ಮರಳಿಸಿದೆ."
 
 #: ../src/modules/alsa/module-alsa-card.c:152
-<<<<<<< HEAD
-#: ../src/modules/bluetooth/module-bluetooth-device.c:2228
-msgid "Off"
-msgstr "ಜಡ"
-
-#: ../src/modules/bluetooth/module-bluetooth-device.c:2184
-msgid "High Fidelity Playback (A2DP)"
-msgstr "ಹೈ ಫಿಡಿಲಿಟಿ ಪ್ಲೇಬ್ಯಾಕ್ (A2DP)"
-
-#: ../src/modules/bluetooth/module-bluetooth-device.c:2198
-#, fuzzy
-msgid "High Fidelity Capture (A2DP)"
-msgstr "ಹೈ ಫಿಡಿಲಿಟಿ ಪ್ಲೇಬ್ಯಾಕ್ (A2DP)"
-
-#: ../src/modules/bluetooth/module-bluetooth-device.c:2213
-=======
 #: ../src/modules/bluetooth/module-bluetooth-device.c:2225
 msgid "Off"
 msgstr "ಜಡ"
@@ -2623,16 +2329,9 @@
 msgstr "ಹೈ ಫಿಡಿಲಿಟಿ ಕ್ಯಾಪ್ಚರ್ (A2DP)"
 
 #: ../src/modules/bluetooth/module-bluetooth-device.c:2210
->>>>>>> 4f24a625
 msgid "Telephony Duplex (HSP/HFP)"
 msgstr "ಟೆಲಿಫೋನಿ ಡ್ಯೂಪ್ಲೆಕ್ಸ್‌ (HSP/HFP)"
 
 #: ../src/modules/reserve-wrap.c:151
 msgid "PulseAudio Sound Server"
 msgstr "PulseAudio ಧ್ವನಿ ಪರಿಚಾರಕ"
-
-#~ msgid "Invalid client name '%s'\n"
-#~ msgstr "ಅಮಾನ್ಯವಾದ ಕ್ಲೈಂಟ್ ಹೆಸರು '%s'\n"
-
-#~ msgid "Failed to determine sample specification from file.\n"
-#~ msgstr "ಕಡತದಿಂದ ನಮೂನೆಯ ವಿವರವನ್ನು ನಿರ್ಧರಿಸುವಲ್ಲಿ ವಿಫಲಗೊಂಡಿದೆ.\n"